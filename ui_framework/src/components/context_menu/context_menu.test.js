import React from 'react';
import { render, mount } from 'enzyme';
import {
  requiredProps,
  takeMountedSnapshot,
} from '../../test';

import { KuiContextMenu } from './context_menu';
import { setTimeout } from 'timers';

const panel2 = {
  id: 2,
  title: '2',
  content: <div>2</div>,
};

const panel1 = {
  id: 1,
  title: '1',
  items: [{
    name: '2a',
    panel: 2,
  }, {
    name: '2b',
    panel: 2,
  }, {
    name: '2c',
    panel: 2,
  }],
};

const panel0 = {
  id: 0,
  title: '0',
  items: [{
    name: '1',
    panel: 1,
  }],
};

const panels = [
  panel0,
  panel1,
  panel2,
];

const tick = (ms = 0) => new Promise(resolve => {
  setTimeout(resolve, ms);
});

describe('KuiContextMenu', () => {
  test('is rendered', () => {
    const component = render(
      <KuiContextMenu {...requiredProps} />
    );

    expect(component)
      .toMatchSnapshot();
  });

  describe('props', () => {
    describe('panels and initialPanelId', () => {
      it('renders the referenced panel', () => {
        const component = render(
          <KuiContextMenu
            panels={panels}
            initialPanelId={2}
          />
        );

        expect(component)
          .toMatchSnapshot();
      });

      it('allows you to click the title button to go back to the previous panel', async () => {
        const component = mount(
          <KuiContextMenu
            panels={panels}
            initialPanelId={2}
          />
        );

        await tick(20);

        expect(takeMountedSnapshot(component))
          .toMatchSnapshot();

        // Navigate to a different panel.
        component.find('[data-test-subj="contextMenuPanelTitleButton"]').simulate('click');

<<<<<<< HEAD
        setTimeout(() => {
          expect(takeMountedSnapshot(component))
            .toMatchSnapshot();
          done();
        });
=======
        await tick(20);

        expect(takeMountedSnapshot(component))
          .toMatchSnapshot();
>>>>>>> 090866c5
      });
    });
  });
});<|MERGE_RESOLUTION|>--- conflicted
+++ resolved
@@ -88,18 +88,10 @@
         // Navigate to a different panel.
         component.find('[data-test-subj="contextMenuPanelTitleButton"]').simulate('click');
 
-<<<<<<< HEAD
-        setTimeout(() => {
-          expect(takeMountedSnapshot(component))
-            .toMatchSnapshot();
-          done();
-        });
-=======
         await tick(20);
 
         expect(takeMountedSnapshot(component))
           .toMatchSnapshot();
->>>>>>> 090866c5
       });
     });
   });
