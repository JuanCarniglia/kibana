{
  "rootDir": "../../",
  "roots": [
    "<rootDir>/src/core_plugins/kibana/public/dashboard",
    "<rootDir>/ui_framework/",
    "<rootDir>/platform/"
  ],
  "collectCoverageFrom": [
<<<<<<< HEAD
    "platform/**/*.ts",
    "!platform/plugins/**/*.ts",
    "ui_framework/services/**/*.js",
    "!ui_framework/services/index.js",
    "!ui_framework/services/**/*/index.js",
    "ui_framework/components/**/*.js",
    "!ui_framework/components/index.js",
    "!ui_framework/components/**/*/index.js"
=======
    "ui_framework/src/components/**/*.js",
    "!ui_framework/src/components/index.js",
    "!ui_framework/src/components/**/*/index.js",
    "ui_framework/src/services/**/*.js",
    "!ui_framework/src/services/index.js",
    "!ui_framework/src/services/**/*/index.js"
>>>>>>> 4bbd1276
  ],
  "moduleNameMapper": {
    "^ui_framework/components": "<rootDir>/ui_framework/components",
    "^ui_framework/services": "<rootDir>/ui_framework/services",
    "\\.(jpg|jpeg|png|gif|eot|otf|webp|svg|ttf|woff|woff2|mp4|webm|wav|mp3|m4a|aac|oga)$": "<rootDir>/src/jest/file_mock.js",
    "\\.(css|less|scss)$": "<rootDir>/src/jest/style_mock.js"
  },
  "coverageDirectory": "<rootDir>/target/jest-coverage",
  "coverageReporters": [
    "html"
  ],
  "globals": {
    "ts-jest": {
      "tsConfigFile": "src/jest/tsconfig.json"
    }
  },
  "mapCoverage": true,
  "moduleFileExtensions": [
    "ts",
    "js",
    "json"
  ],
  "testMatch": [
    "**/*.test.js",
    "**/*.test.ts"
  ],
  "testPathIgnorePatterns": [
    "<rootDir>/ui_framework/dist/",
    "<rootDir>/ui_framework/doc_site/",
    "<rootDir>/ui_framework/generator-kui/"
  ],
  "transform": {
    "^.+\\.js$": "<rootDir>/src/jest/babelTransform.js",
    "^.+\\.ts$": "<rootDir>/node_modules/ts-jest/preprocessor.js"
  },
  "transformIgnorePatterns": [
    "[/\\\\]node_modules[/\\\\].+\\.js$"
  ],
  "snapshotSerializers": [
    "<rootDir>/node_modules/enzyme-to-json/serializer"
  ]
}<|MERGE_RESOLUTION|>--- conflicted
+++ resolved
@@ -6,23 +6,14 @@
     "<rootDir>/platform/"
   ],
   "collectCoverageFrom": [
-<<<<<<< HEAD
     "platform/**/*.ts",
     "!platform/plugins/**/*.ts",
-    "ui_framework/services/**/*.js",
-    "!ui_framework/services/index.js",
-    "!ui_framework/services/**/*/index.js",
-    "ui_framework/components/**/*.js",
-    "!ui_framework/components/index.js",
-    "!ui_framework/components/**/*/index.js"
-=======
     "ui_framework/src/components/**/*.js",
     "!ui_framework/src/components/index.js",
     "!ui_framework/src/components/**/*/index.js",
     "ui_framework/src/services/**/*.js",
     "!ui_framework/src/services/index.js",
     "!ui_framework/src/services/**/*/index.js"
->>>>>>> 4bbd1276
   ],
   "moduleNameMapper": {
     "^ui_framework/components": "<rootDir>/ui_framework/components",
