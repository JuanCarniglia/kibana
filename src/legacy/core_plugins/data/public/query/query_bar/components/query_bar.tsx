/*
 * Licensed to Elasticsearch B.V. under one or more contributor
 * license agreements. See the NOTICE file distributed with
 * this work for additional information regarding copyright
 * ownership. Elasticsearch B.V. licenses this file to you under
 * the Apache License, Version 2.0 (the "License"); you may
 * not use this file except in compliance with the License.
 * You may obtain a copy of the License at
 *
 *    http://www.apache.org/licenses/LICENSE-2.0
 *
 * Unless required by applicable law or agreed to in writing,
 * software distributed under the License is distributed on an
 * "AS IS" BASIS, WITHOUT WARRANTIES OR CONDITIONS OF ANY
 * KIND, either express or implied.  See the License for the
 * specific language governing permissions and limitations
 * under the License.
 */

import { doesKueryExpressionHaveLuceneSyntaxError } from '@kbn/es-query';

import classNames from 'classnames';
import React, { Component } from 'react';
import { Storage } from 'ui/storage';
import { timeHistory } from 'ui/timefilter/time_history';

import { EuiButton, EuiFlexGroup, EuiFlexItem, EuiLink, EuiSuperDatePicker } from '@elastic/eui';

// @ts-ignore
import { EuiSuperUpdateButton } from '@elastic/eui';

import { FormattedMessage, InjectedIntl, injectI18n } from '@kbn/i18n/react';
import { documentationLinks } from 'ui/documentation_links';
import { Toast, toastNotifications } from 'ui/notify';
import chrome from 'ui/chrome';
import { PersistedLog } from 'ui/persisted_log';
import { IndexPattern } from '../../../index_patterns';
import { QueryBarInput } from './query_bar_input';

import { getQueryLog } from '../lib/get_query_log';
import { Query } from '../index';
import { SavedQuery, SavedQueryAttributes } from '../../../search/search_bar';

const config = chrome.getUiSettingsClient();

interface DateRange {
  from: string;
  to: string;
}

interface Props {
<<<<<<< HEAD
  query: Query;
  savedQuery?: SavedQueryAttributes;
  onSubmit: (payload: { dateRange: DateRange; query: Query }) => void;
  onChange: (payload: { dateRange: DateRange; query: Query }) => void;
=======
  query?: Query;
  onSubmit: (payload: { dateRange: DateRange; query?: Query }) => void;
>>>>>>> 23b46f98
  disableAutoFocus?: boolean;
  appName: string;
  screenTitle?: string;
  indexPatterns?: Array<IndexPattern | string>;
  store: Storage;
  intl: InjectedIntl;
<<<<<<< HEAD
  prepend?: React.ReactNode;
=======
  prepend?: any;
  showQueryInput?: boolean;
>>>>>>> 23b46f98
  showDatePicker?: boolean;
  dateRangeFrom?: string;
  dateRangeTo?: string;
  isRefreshPaused?: boolean;
  refreshInterval?: number;
  showAutoRefreshOnly?: boolean;
  showSaveQuery?: boolean;
  onRefreshChange?: (options: { isPaused: boolean; refreshInterval: number }) => void;
  customSubmitButton?: any;
  onSave: () => void;
  onSaveNew: () => void;
  onLoadSavedQuery: (savedQuery: SavedQuery) => void;
  isDirty: boolean;
  onClearSavedQuery: () => void;
}

interface State {
<<<<<<< HEAD
=======
  query?: Query;
  inputIsPristine: boolean;
  currentProps?: Props;
  dateRangeFrom: string;
  dateRangeTo: string;
>>>>>>> 23b46f98
  isDateRangeInvalid: boolean;
}

export class QueryBarUI extends Component<Props, State> {
<<<<<<< HEAD
  public state = {
=======
  public static defaultProps = {
    showQueryInput: true,
    showDatePicker: true,
    showAutoRefreshOnly: false,
  };

  public static getDerivedStateFromProps(nextProps: Props, prevState: State) {
    if (isEqual(prevState.currentProps, nextProps)) {
      return null;
    }

    let nextQuery = null;
    if (nextProps.query && prevState.query) {
      if (nextProps.query.query !== prevState.query.query) {
        nextQuery = {
          query: nextProps.query.query,
          language: nextProps.query.language,
        };
      } else if (nextProps.query.language !== prevState.query.language) {
        nextQuery = {
          query: '',
          language: nextProps.query.language,
        };
      }
    }

    let nextDateRange = null;
    if (
      nextProps.dateRangeFrom !== get(prevState, 'currentProps.dateRangeFrom') ||
      nextProps.dateRangeTo !== get(prevState, 'currentProps.dateRangeTo')
    ) {
      nextDateRange = {
        dateRangeFrom: nextProps.dateRangeFrom,
        dateRangeTo: nextProps.dateRangeTo,
      };
    }

    const nextState: any = {
      currentProps: nextProps,
    };
    if (nextQuery) {
      nextState.query = nextQuery;
    }
    if (nextDateRange) {
      nextState.dateRangeFrom = nextDateRange.dateRangeFrom;
      nextState.dateRangeTo = nextDateRange.dateRangeTo;
    }
    return nextState;
  }

  /*
   Keep the "draft" value in local state until the user actually submits the query. There are a couple advantages:

    1. Each app doesn't have to maintain its own "draft" value if it wants to put off updating the query in app state
    until the user manually submits their changes. Most apps have watches on the query value in app state so we don't
    want to trigger those on every keypress. Also, some apps (e.g. dashboard) already juggle multiple query values,
    each with slightly different semantics and I'd rather not add yet another variable to the mix.

    2. Changes to the local component state won't trigger an Angular digest cycle. Triggering digest cycles on every
    keypress has been a major source of performance issues for us in previous implementations of the query bar.
    See https://github.com/elastic/kibana/issues/14086
  */
  public state = {
    query: this.props.query && {
      query: this.props.query.query,
      language: this.props.query.language,
    },
    inputIsPristine: true,
    currentProps: this.props,
    dateRangeFrom: _.get(this.props, 'dateRangeFrom', 'now-15m'),
    dateRangeTo: _.get(this.props, 'dateRangeTo', 'now'),
>>>>>>> 23b46f98
    isDateRangeInvalid: false,
  };

  public inputRef: HTMLInputElement | null = null;

  private persistedLog: PersistedLog | undefined;

<<<<<<< HEAD
  public onClickSubmitButton = (event: React.MouseEvent<HTMLButtonElement>) => {
    if (this.persistedLog) {
      this.persistedLog.add(this.props.query.query);
=======
  private isQueryDirty = () => {
    return (
      !!this.props.query && !!this.state.query && this.state.query.query !== this.props.query.query
    );
  };

  public isDirty = () => {
    if (!this.props.showDatePicker) {
      return this.isQueryDirty();
    }

    return (
      this.isQueryDirty() ||
      this.state.dateRangeFrom !== this.props.dateRangeFrom ||
      this.state.dateRangeTo !== this.props.dateRangeTo
    );
  };

  public onClickSubmitButton = (event: React.MouseEvent<HTMLButtonElement>) => {
    if (this.persistedLog && this.state.query) {
      this.persistedLog.add(this.state.query.query);
>>>>>>> 23b46f98
    }
    event.preventDefault();
    this.onSubmit({ query: this.props.query, dateRange: this.getDateRange() });
  };

  public getDateRange() {
    return {
      from: this.props.dateRangeFrom || 'now-15m',
      to: this.props.dateRangeTo || 'now',
    };
  }

  public onQueryChange = (query: Query) => {
    this.props.onChange({
      query,
      dateRange: this.getDateRange(),
    });
  };

  public onTimeChange = ({
    start,
    end,
    isInvalid,
    isQuickSelection,
  }: {
    start: string;
    end: string;
    isInvalid: boolean;
    isQuickSelection: boolean;
  }) => {
    this.setState(
      {
        isDateRangeInvalid: isInvalid,
      },
      () => {
        const retVal = {
          query: this.props.query,
          dateRange: {
            from: start,
            to: end,
          },
        };

        if (isQuickSelection) {
          this.props.onSubmit(retVal);
        } else {
          this.props.onChange(retVal);
        }
      }
    );
  };

  public onSubmit = ({ query, dateRange }: { query: Query; dateRange: DateRange }) => {
    this.handleLuceneSyntaxWarning();
    timeHistory.add(this.getDateRange());

<<<<<<< HEAD
    this.props.onSubmit({ query, dateRange });
=======
    timeHistory.add({
      from: this.state.dateRangeFrom,
      to: this.state.dateRangeTo,
    });

    this.props.onSubmit({
      query: this.state.query && {
        query: this.state.query.query,
        language: this.state.query.language,
      },
      dateRange: {
        from: this.state.dateRangeFrom,
        to: this.state.dateRangeTo,
      },
    });
>>>>>>> 23b46f98
  };

  private onInputSubmit = (query: Query) => {
    this.onSubmit({
      query,
      dateRange: this.getDateRange(),
    });
  };

  public componentDidMount() {
    if (!this.props.query) return;
    this.persistedLog = getQueryLog(this.props.appName, this.props.query.language);
  }

  public componentDidUpdate(prevProps: Props) {
    if (!this.props.query || !prevProps.query) return;
    if (prevProps.query.language !== this.props.query.language) {
      this.persistedLog = getQueryLog(this.props.appName, this.props.query.language);
    }
  }

  public render() {
    const classes = classNames('kbnQueryBar', {
      'kbnQueryBar--withDatePicker': this.props.showDatePicker,
    });

    return (
      <EuiFlexGroup className={classes} responsive={!!this.props.showDatePicker} gutterSize="s">
<<<<<<< HEAD
        <EuiFlexItem>
          <QueryBarInput
            appName={this.props.appName}
            disableAutoFocus={this.props.disableAutoFocus}
            indexPatterns={this.props.indexPatterns}
            prepend={this.props.prepend}
            query={this.props.query}
            screenTitle={this.props.screenTitle}
            store={this.props.store}
            onChange={this.onQueryChange}
            onSubmit={this.onInputSubmit}
            persistedLog={this.persistedLog}
            savedQuery={this.props.savedQuery}
            showSaveQuery={this.props.showSaveQuery}
            onSave={this.props.onSave}
            onSaveNew={this.props.onSaveNew}
            onLoadSavedQuery={this.props.onLoadSavedQuery}
            isDirty={this.props.isDirty}
            onClearSavedQuery={this.props.onClearSavedQuery}
          />
        </EuiFlexItem>
=======
        {this.renderQueryInput()}
>>>>>>> 23b46f98
        <EuiFlexItem grow={false}>{this.renderUpdateButton()}</EuiFlexItem>
      </EuiFlexGroup>
    );
  }

  private renderQueryInput() {
    if (!this.shouldRenderQueryInput()) return;
    return (
      <EuiFlexItem>
        <QueryBarInput
          appName={this.props.appName}
          disableAutoFocus={this.props.disableAutoFocus}
          indexPatterns={this.props.indexPatterns!}
          prepend={this.props.prepend}
          query={this.state.query!}
          screenTitle={this.props.screenTitle}
          store={this.props.store}
          onChange={this.onChange}
          onSubmit={this.onInputSubmit}
          persistedLog={this.persistedLog}
        />
      </EuiFlexItem>
    );
  }

  private shouldRenderDatePicker() {
    return this.props.showDatePicker || this.props.showAutoRefreshOnly;
  }

  private shouldRenderQueryInput() {
    return this.props.showQueryInput && this.props.indexPatterns && this.props.query;
  }

  private renderUpdateButton() {
    const button = this.props.customSubmitButton ? (
      React.cloneElement(this.props.customSubmitButton, { onClick: this.onClickSubmitButton })
    ) : (
      <EuiSuperUpdateButton
        needsUpdate={this.props.isDirty}
        isDisabled={this.state.isDateRangeInvalid}
        onClick={this.onClickSubmitButton}
        data-test-subj="querySubmitButton"
      />
    );

    if (!this.shouldRenderDatePicker()) {
      return button;
    }

    return (
      <EuiFlexGroup responsive={false} gutterSize="s">
        {this.renderDatePicker()}
        <EuiFlexItem grow={false}>{button}</EuiFlexItem>
      </EuiFlexGroup>
    );
  }

  private renderDatePicker() {
    if (!this.shouldRenderDatePicker()) {
      return null;
    }

    const recentlyUsedRanges = timeHistory
      .get()
      .map(({ from, to }: { from: string; to: string }) => {
        return {
          start: from,
          end: to,
        };
      });

    const commonlyUsedRanges = config
      .get('timepicker:quickRanges')
      .map(({ from, to, display }: { from: string; to: string; display: string }) => {
        return {
          start: from,
          end: to,
          label: display,
        };
      });

    return (
      <EuiFlexItem className="kbnQueryBar__datePickerWrapper">
        <EuiSuperDatePicker
          start={this.props.dateRangeFrom}
          end={this.props.dateRangeTo}
          isPaused={this.props.isRefreshPaused}
          refreshInterval={this.props.refreshInterval}
          onTimeChange={this.onTimeChange}
          onRefreshChange={this.props.onRefreshChange}
          showUpdateButton={false}
          recentlyUsedRanges={recentlyUsedRanges}
          commonlyUsedRanges={commonlyUsedRanges}
          dateFormat={config.get('dateFormat')}
          isAutoRefreshOnly={this.props.showAutoRefreshOnly}
        />
      </EuiFlexItem>
    );
  }

  private handleLuceneSyntaxWarning() {
    if (!this.state.query) return;
    const { intl, store } = this.props;
    const { query, language } = this.props.query;
    if (
      language === 'kuery' &&
      typeof query === 'string' &&
      !store.get('kibana.luceneSyntaxWarningOptOut') &&
      doesKueryExpressionHaveLuceneSyntaxError(query)
    ) {
      const toast = toastNotifications.addWarning({
        title: intl.formatMessage({
          id: 'data.query.queryBar.luceneSyntaxWarningTitle',
          defaultMessage: 'Lucene syntax warning',
        }),
        text: (
          <div>
            <p>
              <FormattedMessage
                id="data.query.queryBar.luceneSyntaxWarningMessage"
                defaultMessage="It looks like you may be trying to use Lucene query syntax, although you
               have Kibana Query Language (KQL) selected. Please review the KQL docs {link}."
                values={{
                  link: (
                    <EuiLink href={documentationLinks.query.kueryQuerySyntax} target="_blank">
                      <FormattedMessage
                        id="data.query.queryBar.syntaxOptionsDescription.docsLinkText"
                        defaultMessage="here"
                      />
                    </EuiLink>
                  ),
                }}
              />
            </p>
            <EuiFlexGroup justifyContent="flexEnd" gutterSize="s">
              <EuiFlexItem grow={false}>
                <EuiButton size="s" onClick={() => this.onLuceneSyntaxWarningOptOut(toast)}>
                  Don't show again
                </EuiButton>
              </EuiFlexItem>
            </EuiFlexGroup>
          </div>
        ),
      });
    }
  }

  private onLuceneSyntaxWarningOptOut(toast: Toast) {
    this.props.store.set('kibana.luceneSyntaxWarningOptOut', true);
    toastNotifications.remove(toast);
  }
}

// @ts-ignore
export const QueryBar = injectI18n(QueryBarUI);<|MERGE_RESOLUTION|>--- conflicted
+++ resolved
@@ -49,27 +49,18 @@
 }
 
 interface Props {
-<<<<<<< HEAD
-  query: Query;
+  query?: Query;
   savedQuery?: SavedQueryAttributes;
-  onSubmit: (payload: { dateRange: DateRange; query: Query }) => void;
+  onSubmit: (payload: { dateRange: DateRange; query?: Query }) => void;
   onChange: (payload: { dateRange: DateRange; query: Query }) => void;
-=======
-  query?: Query;
-  onSubmit: (payload: { dateRange: DateRange; query?: Query }) => void;
->>>>>>> 23b46f98
   disableAutoFocus?: boolean;
   appName: string;
   screenTitle?: string;
   indexPatterns?: Array<IndexPattern | string>;
   store: Storage;
   intl: InjectedIntl;
-<<<<<<< HEAD
   prepend?: React.ReactNode;
-=======
-  prepend?: any;
   showQueryInput?: boolean;
->>>>>>> 23b46f98
   showDatePicker?: boolean;
   dateRangeFrom?: string;
   dateRangeTo?: string;
@@ -87,93 +78,17 @@
 }
 
 interface State {
-<<<<<<< HEAD
-=======
-  query?: Query;
-  inputIsPristine: boolean;
-  currentProps?: Props;
-  dateRangeFrom: string;
-  dateRangeTo: string;
->>>>>>> 23b46f98
   isDateRangeInvalid: boolean;
 }
 
 export class QueryBarUI extends Component<Props, State> {
-<<<<<<< HEAD
-  public state = {
-=======
   public static defaultProps = {
     showQueryInput: true,
     showDatePicker: true,
     showAutoRefreshOnly: false,
   };
 
-  public static getDerivedStateFromProps(nextProps: Props, prevState: State) {
-    if (isEqual(prevState.currentProps, nextProps)) {
-      return null;
-    }
-
-    let nextQuery = null;
-    if (nextProps.query && prevState.query) {
-      if (nextProps.query.query !== prevState.query.query) {
-        nextQuery = {
-          query: nextProps.query.query,
-          language: nextProps.query.language,
-        };
-      } else if (nextProps.query.language !== prevState.query.language) {
-        nextQuery = {
-          query: '',
-          language: nextProps.query.language,
-        };
-      }
-    }
-
-    let nextDateRange = null;
-    if (
-      nextProps.dateRangeFrom !== get(prevState, 'currentProps.dateRangeFrom') ||
-      nextProps.dateRangeTo !== get(prevState, 'currentProps.dateRangeTo')
-    ) {
-      nextDateRange = {
-        dateRangeFrom: nextProps.dateRangeFrom,
-        dateRangeTo: nextProps.dateRangeTo,
-      };
-    }
-
-    const nextState: any = {
-      currentProps: nextProps,
-    };
-    if (nextQuery) {
-      nextState.query = nextQuery;
-    }
-    if (nextDateRange) {
-      nextState.dateRangeFrom = nextDateRange.dateRangeFrom;
-      nextState.dateRangeTo = nextDateRange.dateRangeTo;
-    }
-    return nextState;
-  }
-
-  /*
-   Keep the "draft" value in local state until the user actually submits the query. There are a couple advantages:
-
-    1. Each app doesn't have to maintain its own "draft" value if it wants to put off updating the query in app state
-    until the user manually submits their changes. Most apps have watches on the query value in app state so we don't
-    want to trigger those on every keypress. Also, some apps (e.g. dashboard) already juggle multiple query values,
-    each with slightly different semantics and I'd rather not add yet another variable to the mix.
-
-    2. Changes to the local component state won't trigger an Angular digest cycle. Triggering digest cycles on every
-    keypress has been a major source of performance issues for us in previous implementations of the query bar.
-    See https://github.com/elastic/kibana/issues/14086
-  */
   public state = {
-    query: this.props.query && {
-      query: this.props.query.query,
-      language: this.props.query.language,
-    },
-    inputIsPristine: true,
-    currentProps: this.props,
-    dateRangeFrom: _.get(this.props, 'dateRangeFrom', 'now-15m'),
-    dateRangeTo: _.get(this.props, 'dateRangeTo', 'now'),
->>>>>>> 23b46f98
     isDateRangeInvalid: false,
   };
 
@@ -181,33 +96,9 @@
 
   private persistedLog: PersistedLog | undefined;
 
-<<<<<<< HEAD
   public onClickSubmitButton = (event: React.MouseEvent<HTMLButtonElement>) => {
-    if (this.persistedLog) {
+    if (this.persistedLog && this.props.query) {
       this.persistedLog.add(this.props.query.query);
-=======
-  private isQueryDirty = () => {
-    return (
-      !!this.props.query && !!this.state.query && this.state.query.query !== this.props.query.query
-    );
-  };
-
-  public isDirty = () => {
-    if (!this.props.showDatePicker) {
-      return this.isQueryDirty();
-    }
-
-    return (
-      this.isQueryDirty() ||
-      this.state.dateRangeFrom !== this.props.dateRangeFrom ||
-      this.state.dateRangeTo !== this.props.dateRangeTo
-    );
-  };
-
-  public onClickSubmitButton = (event: React.MouseEvent<HTMLButtonElement>) => {
-    if (this.persistedLog && this.state.query) {
-      this.persistedLog.add(this.state.query.query);
->>>>>>> 23b46f98
     }
     event.preventDefault();
     this.onSubmit({ query: this.props.query, dateRange: this.getDateRange() });
@@ -228,11 +119,11 @@
   };
 
   public onTimeChange = ({
-    start,
-    end,
-    isInvalid,
-    isQuickSelection,
-  }: {
+                           start,
+                           end,
+                           isInvalid,
+                           isQuickSelection,
+                         }: {
     start: string;
     end: string;
     isInvalid: boolean;
@@ -264,25 +155,7 @@
     this.handleLuceneSyntaxWarning();
     timeHistory.add(this.getDateRange());
 
-<<<<<<< HEAD
     this.props.onSubmit({ query, dateRange });
-=======
-    timeHistory.add({
-      from: this.state.dateRangeFrom,
-      to: this.state.dateRangeTo,
-    });
-
-    this.props.onSubmit({
-      query: this.state.query && {
-        query: this.state.query.query,
-        language: this.state.query.language,
-      },
-      dateRange: {
-        from: this.state.dateRangeFrom,
-        to: this.state.dateRangeTo,
-      },
-    });
->>>>>>> 23b46f98
   };
 
   private onInputSubmit = (query: Query) => {
@@ -311,12 +184,11 @@
 
     return (
       <EuiFlexGroup className={classes} responsive={!!this.props.showDatePicker} gutterSize="s">
-<<<<<<< HEAD
-        <EuiFlexItem>
+        {this.shouldRenderQueryInput() && <EuiFlexItem>
           <QueryBarInput
             appName={this.props.appName}
             disableAutoFocus={this.props.disableAutoFocus}
-            indexPatterns={this.props.indexPatterns}
+            indexPatterns={this.props.indexPatterns!}
             prepend={this.props.prepend}
             query={this.props.query}
             screenTitle={this.props.screenTitle}
@@ -332,32 +204,9 @@
             isDirty={this.props.isDirty}
             onClearSavedQuery={this.props.onClearSavedQuery}
           />
-        </EuiFlexItem>
-=======
-        {this.renderQueryInput()}
->>>>>>> 23b46f98
+        </EuiFlexItem>}
         <EuiFlexItem grow={false}>{this.renderUpdateButton()}</EuiFlexItem>
       </EuiFlexGroup>
-    );
-  }
-
-  private renderQueryInput() {
-    if (!this.shouldRenderQueryInput()) return;
-    return (
-      <EuiFlexItem>
-        <QueryBarInput
-          appName={this.props.appName}
-          disableAutoFocus={this.props.disableAutoFocus}
-          indexPatterns={this.props.indexPatterns!}
-          prepend={this.props.prepend}
-          query={this.state.query!}
-          screenTitle={this.props.screenTitle}
-          store={this.props.store}
-          onChange={this.onChange}
-          onSubmit={this.onInputSubmit}
-          persistedLog={this.persistedLog}
-        />
-      </EuiFlexItem>
     );
   }
 
