/*
 * Licensed to Elasticsearch B.V. under one or more contributor
 * license agreements. See the NOTICE file distributed with
 * this work for additional information regarding copyright
 * ownership. Elasticsearch B.V. licenses this file to you under
 * the Apache License, Version 2.0 (the "License"); you may
 * not use this file except in compliance with the License.
 * You may obtain a copy of the License at
 *
 *    http://www.apache.org/licenses/LICENSE-2.0
 *
 * Unless required by applicable law or agreed to in writing,
 * software distributed under the License is distributed on an
 * "AS IS" BASIS, WITHOUT WARRANTIES OR CONDITIONS OF ANY
 * KIND, either express or implied.  See the License for the
 * specific language governing permissions and limitations
 * under the License.
 */

// TODO these are imports from the old plugin world.
// Once the new platform is ready, they can get removed
// and handled by the platform itself in the setup method
// of the ExpressionExectorService
// @ts-ignore
import { renderersRegistry } from 'plugins/interpreter/registries';
import { ExpressionsService, ExpressionsSetup } from './expressions';
import { QueryService, QuerySetup } from './query';
import { FilterService, FilterSetup } from './filter';
import { IndexPatternsService, IndexPatternsSetup } from './index_patterns';

export class DataPlugin {
  // Exposed services, sorted alphabetically
  private readonly expressions: ExpressionsService;
  private readonly filter: FilterService;
  private readonly indexPatterns: IndexPatternsService;
  private readonly query: QueryService;

  constructor() {
    this.indexPatterns = new IndexPatternsService();
    this.filter = new FilterService();
    this.query = new QueryService();
    this.expressions = new ExpressionsService();
  }

  public setup(): DataSetup {
    // TODO: this is imported here to avoid circular imports.
    // eslint-disable-next-line @typescript-eslint/no-var-requires
    const { getInterpreter } = require('plugins/interpreter/interpreter');
    const indexPatternsService = this.indexPatterns.setup();
    return {
      expressions: this.expressions.setup({
        interpreter: {
          getInterpreter,
          renderersRegistry,
        },
      }),
      indexPatterns: indexPatternsService,
      filter: this.filter.setup({
        indexPatterns: indexPatternsService.indexPatterns,
      }),
      query: this.query.setup(),
    };
  }

  public stop() {
    this.expressions.stop();
    this.indexPatterns.stop();
    this.filter.stop();
    this.query.stop();
  }
}

/** @public */
export interface DataSetup {
  expressions: ExpressionsSetup;
  indexPatterns: IndexPatternsSetup;
  filter: FilterSetup;
  query: QuerySetup;
}

/** @public types */
export { ExpressionRenderer, ExpressionRendererProps, ExpressionRunner } from './expressions';

/** @public types */
export { IndexPattern, StaticIndexPattern, StaticIndexPatternField, Field } from './index_patterns';
<<<<<<< HEAD
export { Query } from './query';
export { SavedQueryAttributes, SavedQuery } from './search';
=======
export { Query, QueryBar } from './query';
export { FilterBar } from './filter';
>>>>>>> 23b46f98
export { FilterManager, FilterStateManager, uniqFilters } from './filter/filter_manager';

/** @public static code */
export { dateHistogramInterval } from '../common/date_histogram_interval';
/** @public static code */
export {
  isValidEsInterval,
  InvalidEsCalendarIntervalError,
  InvalidEsIntervalFormatError,
  parseEsInterval,
  ParsedInterval,
} from '../common/parse_es_interval';<|MERGE_RESOLUTION|>--- conflicted
+++ resolved
@@ -83,13 +83,8 @@
 
 /** @public types */
 export { IndexPattern, StaticIndexPattern, StaticIndexPatternField, Field } from './index_patterns';
-<<<<<<< HEAD
-export { Query } from './query';
-export { SavedQueryAttributes, SavedQuery } from './search';
-=======
 export { Query, QueryBar } from './query';
 export { FilterBar } from './filter';
->>>>>>> 23b46f98
 export { FilterManager, FilterStateManager, uniqFilters } from './filter/filter_manager';
 
 /** @public static code */
