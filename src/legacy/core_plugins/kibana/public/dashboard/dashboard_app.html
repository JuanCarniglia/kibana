<dashboard-app
  class="app-container dshAppContainer"
  ng-class="{'dshAppContainer--withMargins': model.useMargins}"
>
  <!-- Local nav. -->
<<<<<<< HEAD
  <kbn-top-nav name="dashboard" config="topNavMenu">
    <!-- Transcluded elements. -->
    <div data-transclude-slots>
      <!-- Search. -->
      <div ng-show="chrome.getVisible()" class="fullWidth" data-transclude-slot="bottomRow">
        <search-bar
          query="model.query"
          saved-query="savedQuery"
          screen-title="screenTitle"
          on-query-submit="updateQueryAndFetch"
          app-name="'dashboard'"
          index-patterns="indexPatterns"
          filters="model.filters"
          on-filters-updated="onFiltersUpdated"
          show-filter-bar="showFilterBar()"
          show-date-picker="true"
          date-range-from="model.timeRange.from"
          date-range-to="model.timeRange.to"
          is-refresh-paused="model.refreshInterval.pause"
          refresh-interval="model.refreshInterval.value"
          show-save-query="showSaveQuery"
          on-refresh-change="onRefreshChange"
          on-saved="onQuerySaved"
          on-saved-query-updated="onSavedQueryUpdated"
          on-clear-saved-query="onClearSavedQuery"
        ></search-bar>
      </div>
    </div>
  </kbn-top-nav>
=======
  <kbn-top-nav-v2 
    ng-show="chrome.getVisible()"
    app-name="'dashboard'"
    config="topNavMenu" 
    
    show-search-bar="chrome.getVisible()"
    show-filter-bar="showFilterBar()"

    filters="model.filters"
    query="model.query"
    screen-title="screenTitle"
    on-query-submit="updateQueryAndFetch"
    index-patterns="indexPatterns"
    filters="model.filters"
    on-filters-updated="onFiltersUpdated"
    date-range-from="model.timeRange.from"
    date-range-to="model.timeRange.to"
    is-refresh-paused="model.refreshInterval.pause"
    refresh-interval="model.refreshInterval.value"
    on-refresh-change="onRefreshChange">
  </kbn-top-nav-v2>
>>>>>>> 23b46f98

  <!--
  The top nav is hidden in embed mode but the filter bar must still be present so
  we show the filter bar on its own here if the chrome is not visible.
-->
  <filter-bar
    ng-if="showFilterBar() && !chrome.getVisible()"
    class-name="'globalFilterGroup__filterBar'"
    filters="model.filters"
    on-filters-updated="onFiltersUpdated"
    index-patterns="indexPatterns"
  ></filter-bar>

  <apply-filters-popover
    filters="appState.$newFilters"
    on-cancel="onCancelApplyFilters"
    on-submit="onApplyFilters"
  ></apply-filters-popover>

  <div ng-show="getShouldShowEditHelp() || getShouldShowViewHelp()" class="dshStartScreen">
    <div class="euiPanel euiPanel--paddingLarge euiPageContent euiPageContent--horizontalCenter">
      <icon type="'dashboardApp'" size="'xxl'" color="'subdued'"></icon>

      <br><br>

      <div ng-show="getShouldShowEditHelp()" class="euiText">
        <h2
          i18n-id="kbn.dashboard.fillDashboardTitle"
          i18n-default-message="This dashboard is empty. Let&rsquo;s fill it up!"
        >
        </h2>

        <p>
          <span
            i18n-id="kbn.dashboard.addVisualizationDescription1"
            i18n-default-message="Click the "
            i18n-context="Part of composite label kbn.dashboard.addVisualizationDescription1 + kbn.dashboard.addVisualizationLinkText + kbn.dashboard.addVisualizationDescription2"
          ></span>
          <a
            kbn-accessible-click
            class="euiLink"
            ng-click="showAddPanel()"
            aria-label="{{::'kbn.dashboard.addVisualizationLinkAriaLabel' | i18n: { defaultMessage: 'Add visualization' } }}"
            data-test-subj="emptyDashboardAddPanelButton"
            i18n-id="kbn.dashboard.addVisualizationLinkText"
            i18n-default-message="Add"
          ></a>
          <span
            i18n-id="kbn.dashboard.addVisualizationDescription2"
            i18n-default-message=" button in the menu bar above to add a visualization to the dashboard."
          ></span>
        </p>
        <p
          i18n-id="kbn.dashboard.addVisualizationDescription3"
          i18n-default-message="If you haven't set up any visualizations yet, {visitVisualizeAppLink} to create your first visualization."
          i18n-values="{
            html_visitVisualizeAppLink: '<a class=\'euiLink\' href=\'#/visualize\'>' + visitVisualizeAppLinkText + '</a>'
          }"
        ></p>
      </div>

      <div ng-show="getShouldShowViewHelp()" class="euiText">
        <h2
          i18n-id="kbn.dashboard.fillDashboardTitle"
          i18n-default-message="This dashboard is empty. Let&rsquo;s fill it up!"
        >
        </h2>

        <p>
          <span
            i18n-id="kbn.dashboard.howToStartWorkingOnNewDashboardDescription1"
            i18n-default-message="Click the "
            i18n-context="Part of composite label kbn.dashboard.howToStartWorkingOnNewDashboardDescription1 + kbn.dashboard.howToStartWorkingOnNewDashboardEditLinkText + kbn.dashboard.howToStartWorkingOnNewDashboardDescription2"
          ></span>
          <a
            kbn-accessible-click
            class="euiLink"
            ng-click="enterEditMode()"
            i18n-id="kbn.dashboard.howToStartWorkingOnNewDashboardEditLinkText"
            i18n-default-message="Edit"
          ></a>
          <span
            i18n-id="kbn.dashboard.howToStartWorkingOnNewDashboardDescription2"
            i18n-default-message=" button in the menu bar above to start working on your new dashboard."
          ></span>
        </p>
      </div>

    </div>
  </div>

  <div id="dashboardViewport"></div>

</dashboard-app><|MERGE_RESOLUTION|>--- conflicted
+++ resolved
@@ -3,47 +3,18 @@
   ng-class="{'dshAppContainer--withMargins': model.useMargins}"
 >
   <!-- Local nav. -->
-<<<<<<< HEAD
-  <kbn-top-nav name="dashboard" config="topNavMenu">
-    <!-- Transcluded elements. -->
-    <div data-transclude-slots>
-      <!-- Search. -->
-      <div ng-show="chrome.getVisible()" class="fullWidth" data-transclude-slot="bottomRow">
-        <search-bar
-          query="model.query"
-          saved-query="savedQuery"
-          screen-title="screenTitle"
-          on-query-submit="updateQueryAndFetch"
-          app-name="'dashboard'"
-          index-patterns="indexPatterns"
-          filters="model.filters"
-          on-filters-updated="onFiltersUpdated"
-          show-filter-bar="showFilterBar()"
-          show-date-picker="true"
-          date-range-from="model.timeRange.from"
-          date-range-to="model.timeRange.to"
-          is-refresh-paused="model.refreshInterval.pause"
-          refresh-interval="model.refreshInterval.value"
-          show-save-query="showSaveQuery"
-          on-refresh-change="onRefreshChange"
-          on-saved="onQuerySaved"
-          on-saved-query-updated="onSavedQueryUpdated"
-          on-clear-saved-query="onClearSavedQuery"
-        ></search-bar>
-      </div>
-    </div>
-  </kbn-top-nav>
-=======
-  <kbn-top-nav-v2 
+  <kbn-top-nav-v2
     ng-show="chrome.getVisible()"
     app-name="'dashboard'"
-    config="topNavMenu" 
-    
+    config="topNavMenu"
+
     show-search-bar="chrome.getVisible()"
     show-filter-bar="showFilterBar()"
+    show-save-query="showSaveQuery"
 
     filters="model.filters"
     query="model.query"
+    saved-query="savedQuery"
     screen-title="screenTitle"
     on-query-submit="updateQueryAndFetch"
     index-patterns="indexPatterns"
@@ -53,9 +24,11 @@
     date-range-to="model.timeRange.to"
     is-refresh-paused="model.refreshInterval.pause"
     refresh-interval="model.refreshInterval.value"
-    on-refresh-change="onRefreshChange">
+    on-refresh-change="onRefreshChange"
+    on-saved="onQuerySaved"
+    on-saved-query-updated="onSavedQueryUpdated"
+    on-clear-saved-query="onClearSavedQuery"
   </kbn-top-nav-v2>
->>>>>>> 23b46f98
 
   <!--
   The top nav is hidden in embed mode but the filter bar must still be present so
