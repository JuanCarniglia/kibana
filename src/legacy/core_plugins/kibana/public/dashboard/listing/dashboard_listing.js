--- conflicted
+++ resolved
@@ -176,150 +176,7 @@
         sortable: true,
       }
     ];
-<<<<<<< HEAD
-    if (!this.props.hideWriteControls) {
-      tableColumns.push({
-        name: intl.formatMessage({
-          id: 'kbn.dashboard.listing.table.actionsColumnName',
-          defaultMessage: 'Actions',
-        }),
-        actions: [
-          {
-            render: (record) => {
-              return (
-                <EuiLink
-                  href={`#${createDashboardEditUrl(record.id)}?_a=(viewMode:edit)`}
-                >
-                  <FormattedMessage
-                    id="kbn.dashboard.listing.table.actionsColumn.editLinkText"
-                    defaultMessage="Edit"
-                  />
-                </EuiLink>
-              );
-            }
-          }
-        ]
-      });
-    }
-    const pagination = {
-      pageIndex: this.state.page,
-      pageSize: this.state.perPage,
-      totalItemCount: this.state.dashboards.length,
-      pageSizeOptions: [10, 20, 50],
-    };
-    const selection = this.props.hideWriteControls ? null : {
-      onSelectionChange: (selection) => {
-        this.setState({
-          selectedIds: selection.map(item => { return item.id; })
-        });
-      }
-    };
-    const sorting = {};
-    if (this.state.sortField) {
-      sorting.sort = {
-        field: this.state.sortField,
-        direction: this.state.sortDirection,
-      };
-    }
-    const items = this.state.dashboards.length === 0 ? [] : this.getPageOfItems();
-
-    return (
-      <EuiBasicTable
-        itemId={'id'}
-        items={items}
-        loading={this.state.isFetchingItems}
-        columns={tableColumns}
-        selection={selection}
-        noItemsMessage={this.renderNoResultsMessage()}
-        pagination={pagination}
-        sorting={sorting}
-        onChange={this.onTableChange}
-      />
-    );
-  }
-
-  renderListingOrEmptyState() {
-    if (this.hasNoDashboards()) {
-      return this.renderNoItemsMessage();
-    }
-
-    return this.renderListing();
-  }
-
-  renderListing() {
-    let createButton;
-    if (!this.props.hideWriteControls) {
-      createButton = (
-        <EuiFlexItem grow={false}>
-          <EuiButton
-            href={`#${DashboardConstants.CREATE_NEW_DASHBOARD_URL}`}
-            data-test-subj="newDashboardLink"
-            fill
-          >
-            <FormattedMessage
-              id="kbn.dashboard.listing.createNewDashboardButtonLabel"
-              defaultMessage="Create new dashboard"
-            />
-          </EuiButton>
-        </EuiFlexItem>
-      );
-    }
-    return (
-      <div>
-        {this.state.showDeleteModal && this.renderConfirmDeleteModal()}
-
-        <EuiFlexGroup justifyContent="spaceBetween" alignItems="flexEnd" data-test-subj="top-nav">
-          <EuiFlexItem grow={false}>
-            <EuiTitle size="l">
-              <h1>
-                <FormattedMessage
-                  id="kbn.dashboard.listing.dashboardsTitle"
-                  defaultMessage="Dashboards"
-                />
-              </h1>
-            </EuiTitle>
-          </EuiFlexItem>
-
-          {createButton}
-
-        </EuiFlexGroup>
-
-        <EuiSpacer size="m" />
-
-        {this.renderListingLimitWarning()}
-
-        {this.renderSearchBar()}
-
-        <EuiSpacer size="m" />
-
-        {this.renderTable()}
-      </div>
-    );
-  }
-
-  renderPageContent() {
-    if (!this.state.hasInitialFetchReturned) {
-      return;
-    }
-
-    return (
-      <EuiPageContent horizontalPosition="center">
-        {this.renderListingOrEmptyState()}
-      </EuiPageContent>
-    );
-  }
-
-  render() {
-    return (
-      <EuiPage data-test-subj="dashboardLandingPage" className="dshDashboardListing__page" restrictWidth>
-        <EuiPageBody>
-          {this.renderPageContent()}
-        </EuiPageBody>
-      </EuiPage>
-    );
-=======
     return tableColumns;
->>>>>>> 23830e22
   }
 }
 
