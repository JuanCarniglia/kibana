--- conflicted
+++ resolved
@@ -21,12 +21,8 @@
 import { AppState } from 'ui/state_management/app_state';
 import { UIRegistry } from 'ui/registry/_registry';
 import { Filter } from '@kbn/es-query';
-<<<<<<< HEAD
 import { Query, SavedQuery } from 'src/legacy/core_plugins/data/public';
-=======
-import { Query } from 'src/legacy/core_plugins/data/public';
 import { AppState as TAppState } from 'ui/state_management/app_state';
->>>>>>> c065b3b4
 import { DashboardViewMode } from './dashboard_view_mode';
 
 export interface EmbeddableFactoryRegistry extends UIRegistry<EmbeddableFactory> {
