--- conflicted
+++ resolved
@@ -22,15 +22,11 @@
 import { VisualizeEmbeddable } from './visualize_embeddable';
 
 import { Legacy } from 'kibana';
-<<<<<<< HEAD
 import { uiCapabilities } from 'ui/capabilities';
-import { OnEmbeddableStateChanged } from 'ui/embeddable/embeddable_factory';
-=======
 import {
   EmbeddableInstanceConfiguration,
   OnEmbeddableStateChanged,
 } from 'ui/embeddable/embeddable_factory';
->>>>>>> 23830e22
 import { getIndexPattern } from 'ui/embeddable/get_index_pattern';
 import { SavedVisualizations } from '../types';
 import { DisabledLabEmbeddable } from './disabled_lab_embeddable';
