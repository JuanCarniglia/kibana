/*
 * Licensed to Elasticsearch B.V. under one or more contributor
 * license agreements. See the NOTICE file distributed with
 * this work for additional information regarding copyright
 * ownership. Elasticsearch B.V. licenses this file to you under
 * the Apache License, Version 2.0 (the "License"); you may
 * not use this file except in compliance with the License.
 * You may obtain a copy of the License at
 *
 *    http://www.apache.org/licenses/LICENSE-2.0
 *
 * Unless required by applicable law or agreed to in writing,
 * software distributed under the License is distributed on an
 * "AS IS" BASIS, WITHOUT WARRANTIES OR CONDITIONS OF ANY
 * KIND, either express or implied.  See the License for the
 * specific language governing permissions and limitations
 * under the License.
 */

import angular from 'angular';
import _ from 'lodash';
import { SearchSource } from 'ui/courier';
import * as columnActions from 'ui/doc_table/actions/columns';
import {
  ContainerState,
  Embeddable,
  EmbeddableState,
  OnEmbeddableStateChanged,
  TimeRange,
} from 'ui/embeddable';
import { Filters, Query } from 'ui/embeddable/types';
import { RequestAdapter } from 'ui/inspector/adapters';
import { Adapters } from 'ui/inspector/types';
import { getTime } from 'ui/timefilter/get_time';
import { SavedSearch } from '../types';
import searchTemplate from './search_template.html';

interface SearchScope extends ng.IScope {
  columns?: string[];
  description?: string;
  sort?: string[];
  searchSource?: SearchSource;
  sharedItemTitle?: string;
  inspectorAdapters?: Adapters;
  setSortOrder?: (column: string, columnDirection: string) => void;
  removeColumn?: (column: string) => void;
  addColumn?: (column: string) => void;
  moveColumn?: (column: string, index: number) => void;
  filter?: (field: string, value: string, operator: string) => void;
}

interface SearchEmbeddableCustomization {
  sort?: string[];
  columns?: string[];
}

interface SearchEmbeddableConfig {
  onEmbeddableStateChanged: OnEmbeddableStateChanged;
  savedSearch: SavedSearch;
  editUrl: string;
  editable: boolean;
  $rootScope: ng.IRootScopeService;
  $compile: ng.ICompileService;
}

export class SearchEmbeddable extends Embeddable {
  private readonly onEmbeddableStateChanged: OnEmbeddableStateChanged;
  private readonly savedSearch: SavedSearch;
  private $rootScope: ng.IRootScopeService;
  private $compile: ng.ICompileService;
  private customization: SearchEmbeddableCustomization;
  private inspectorAdaptors: Adapters;
  private searchScope?: SearchScope;
  private panelTitle: string = '';
  private filtersSearchSource: SearchSource;
  private timeRange?: TimeRange;
  private filters?: Filters;
  private query?: Query;
  private searchInstance?: JQLite;

  constructor({
    onEmbeddableStateChanged,
    savedSearch,
    editable,
    editUrl,
    $rootScope,
    $compile,
  }: SearchEmbeddableConfig) {
    super({
      title: savedSearch.title,
      editUrl,
<<<<<<< HEAD
      editable,
      indexPattern: savedSearch.searchSource.getField('index'),
=======
      indexPatterns: _.compact([savedSearch.searchSource.getField('index')]),
>>>>>>> d58b6638
    });
    this.onEmbeddableStateChanged = onEmbeddableStateChanged;
    this.savedSearch = savedSearch;
    this.$rootScope = $rootScope;
    this.$compile = $compile;
    this.customization = {};
    this.inspectorAdaptors = {
      requests: new RequestAdapter(),
    };
  }

  public getInspectorAdapters() {
    return this.inspectorAdaptors;
  }

  public onContainerStateChanged(containerState: ContainerState) {
    this.customization = containerState.embeddableCustomization || {};
    this.filters = containerState.filters;
    this.query = containerState.query;
    this.timeRange = containerState.timeRange;
    this.panelTitle = '';
    if (!containerState.hidePanelTitles) {
      this.panelTitle =
        containerState.customTitle !== undefined
          ? containerState.customTitle
          : this.savedSearch.title;
    }

    if (this.searchScope) {
      this.pushContainerStateParamsToScope(this.searchScope);
    }
  }

  /**
   *
   * @param {Element} domNode
   * @param {ContainerState} containerState
   */
  public render(domNode: HTMLElement, containerState: ContainerState) {
    this.onContainerStateChanged(containerState);
    this.initializeSearchScope();
    if (!this.searchScope) {
      throw new Error('Search scope not defined');
      return;
    }
    this.searchInstance = this.$compile(searchTemplate)(this.searchScope);
    const rootNode = angular.element(domNode);
    rootNode.append(this.searchInstance);
  }

  public destroy() {
    this.savedSearch.destroy();
    if (this.searchInstance) {
      this.searchInstance.remove();
    }
    if (this.searchScope) {
      this.searchScope.$destroy();
      delete this.searchScope;
    }
  }

  private initializeSearchScope() {
    const searchScope: SearchScope = this.$rootScope.$new();

    searchScope.description = this.savedSearch.description;
    searchScope.searchSource = this.savedSearch.searchSource;
    searchScope.inspectorAdapters = this.inspectorAdaptors;

    const timeRangeSearchSource = searchScope.searchSource.create();
    timeRangeSearchSource.setField('filter', () => {
      if (!this.searchScope || !this.timeRange) {
        return;
      }
      return getTime(this.searchScope.searchSource.getField('index'), this.timeRange);
    });

    this.filtersSearchSource = searchScope.searchSource.create();
    this.filtersSearchSource.setParent(timeRangeSearchSource);

    searchScope.searchSource.setParent(this.filtersSearchSource);

    this.pushContainerStateParamsToScope(searchScope);

    searchScope.setSortOrder = (columnName, direction) => {
      searchScope.sort = this.customization.sort = [columnName, direction];
      this.emitEmbeddableStateChange(this.getEmbeddableState());
    };

    searchScope.addColumn = (columnName: string) => {
      if (!searchScope.columns) {
        return;
      }
      this.savedSearch.searchSource.getField('index').popularizeField(columnName, 1);
      columnActions.addColumn(searchScope.columns, columnName);
      searchScope.columns = this.customization.columns = searchScope.columns;
      this.emitEmbeddableStateChange(this.getEmbeddableState());
    };

    searchScope.removeColumn = (columnName: string) => {
      if (!searchScope.columns) {
        return;
      }
      this.savedSearch.searchSource.getField('index').popularizeField(columnName, 1);
      columnActions.removeColumn(searchScope.columns, columnName);
      this.customization.columns = searchScope.columns;
      this.emitEmbeddableStateChange(this.getEmbeddableState());
    };

    searchScope.moveColumn = (columnName, newIndex: number) => {
      if (!searchScope.columns) {
        return;
      }
      columnActions.moveColumn(searchScope.columns, columnName, newIndex);
      this.customization.columns = searchScope.columns;
      this.emitEmbeddableStateChange(this.getEmbeddableState());
    };

    searchScope.filter = (field, value, operator) => {
      const index = this.savedSearch.searchSource.getField('index').id;
      const stagedFilter = {
        field,
        value,
        operator,
        index,
      };
      this.emitEmbeddableStateChange({
        ...this.getEmbeddableState(),
        stagedFilter,
      });
    };

    this.searchScope = searchScope;
  }

  private emitEmbeddableStateChange(embeddableState: EmbeddableState) {
    this.onEmbeddableStateChanged(embeddableState);
  }

  private getEmbeddableState(): EmbeddableState {
    return {
      customization: this.customization,
    };
  }

  private pushContainerStateParamsToScope(searchScope: SearchScope) {
    // If there is column or sort data on the panel, that means the original columns or sort settings have
    // been overridden in a dashboard.

    searchScope.columns = this.customization.columns || this.savedSearch.columns;
    searchScope.sort = this.customization.sort || this.savedSearch.sort;
    searchScope.sharedItemTitle = this.panelTitle;

    this.filtersSearchSource.setField('filter', this.filters);
    this.filtersSearchSource.setField('query', this.query);
  }
}<|MERGE_RESOLUTION|>--- conflicted
+++ resolved
@@ -89,12 +89,8 @@
     super({
       title: savedSearch.title,
       editUrl,
-<<<<<<< HEAD
       editable,
-      indexPattern: savedSearch.searchSource.getField('index'),
-=======
       indexPatterns: _.compact([savedSearch.searchSource.getField('index')]),
->>>>>>> d58b6638
     });
     this.onEmbeddableStateChanged = onEmbeddableStateChanged;
     this.savedSearch = savedSearch;
