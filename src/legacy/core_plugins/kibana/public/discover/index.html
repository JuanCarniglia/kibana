--- conflicted
+++ resolved
@@ -1,72 +1,13 @@
 <discover-app class="app-container">
   <!-- Local nav. -->
-<<<<<<< HEAD
-  <kbn-top-nav name="discover" config="topNavMenu">
-    <!-- Transcluded elements. -->
-    <div data-transclude-slots>
-      <!-- Breadcrumbs. -->
-      <div data-transclude-slot="topLeftCorner" class="kuiLocalBreadcrumbs">
-        <h1 id="kui_local_breadcrumb" class="kuiLocalBreadcrumb" ng-if="opts.savedSearch.id">
-          <span class="kuiLocalBreadcrumb__emphasis">
-            <button
-              class="kuiLink"
-              type="button"
-              id="reload_saved_search"
-              aria-label="{{::'kbn.discover.reloadSavedSearchAriaLabel' | i18n: {defaultMessage: 'Reload saved search'} }}"
-              tooltip="{{::'kbn.discover.reloadSavedSearchTooltip' | i18n: {defaultMessage: 'Reload saved search'} }}"
-              tooltip-placement="right"
-              tooltip-append-to-body="1"
-              ng-click="resetQuery()"
-            >
-              <span class="kuiIcon fa-undo small"></span>
-              {{::'kbn.discover.reloadSavedSearchButton' | i18n: {defaultMessage: 'Reload'} }}
-            </button>
-          </span>
-        </h1>
-        <div class="kuiLocalBreadcrumb">
-          <span data-test-subj="discoverQueryHits" class="kuiLocalBreadcrumb__emphasis">{{(hits || 0) | number:0}}</span>
-          <span
-            i18n-id="kbn.discover.hitsPluralTitle"
-            i18n-default-message="{hits, plural, one {hit} other {hits}}"
-            i18n-values="{ hits }"
-          ></span>
-        </div>
-      </div>
-
-      <!-- Search. -->
-      <div data-transclude-slot="bottomRow" class="fullWidth">
-        <search-bar
-          query="state.query"
-          saved-query="savedQuery"
-          screen-title="screenTitle"
-          on-query-submit="updateQueryAndFetch"
-          app-name="'discover'"
-          index-patterns="[indexPattern]"
-          filters="filters"
-          on-filters-updated="onFiltersUpdated"
-          show-date-picker="enableTimeRangeSelector"
-          date-range-from="time.from"
-          date-range-to="time.to"
-          is-refresh-paused="refreshInterval.pause"
-          refresh-interval="refreshInterval.value"
-          show-save-query="showSaveQuery"
-          on-refresh-change="onRefreshChange"
-          on-saved="onQuerySaved"
-          on-saved-query-updated="onSavedQueryUpdated"
-          on-clear-saved-query="onClearSavedQuery"
-        ></search-bar>
-      </div>
-    </div>
-  </kbn-top-nav>
-=======
->>>>>>> 23b46f98
-
-  <kbn-top-nav-v2 
+
+  <kbn-top-nav-v2
     app-name="'discover'"
     config="topNavMenu"
     show-search-bar="true"
     show-date-picker="enableTimeRangeSelector"
     query="state.query"
+    saved-query="savedQuery"
     screen-title="screenTitle"
     on-query-submit="updateQueryAndFetch"
     index-patterns="[indexPattern]"
@@ -77,9 +18,13 @@
     is-refresh-paused="refreshInterval.pause"
     refresh-interval="refreshInterval.value"
     on-refresh-change="onRefreshChange"
+    show-save-query="showSaveQuery"
+    on-saved="onQuerySaved"
+    on-saved-query-updated="onSavedQueryUpdated"
+    on-clear-saved-query="onClearSavedQuery"
   >
   </kbn-top-nav-v2>
-  
+
   <main class="container-fluid">
     <div class="row">
       <div class="col-md-2 sidebar-container collapsible-sidebar" id="discover-sidebar">
@@ -158,14 +103,14 @@
                 i18n-default-message="{hits, plural, one {hit} other {hits}}"
                 i18n-values="{ hits }"
               ></span>
-              <button	
+              <button
                 ng-if="opts.savedSearch.id"
-                class="kuiLink"	
-                type="button"	
-                id="reload_saved_search"	
-                ng-click="resetQuery()"	
-              >	
-                {{::'kbn.discover.reloadSavedSearchButton' | i18n: {defaultMessage: 'Reset search'} }}	
+                class="kuiLink"
+                type="button"
+                id="reload_saved_search"
+                ng-click="resetQuery()"
+              >
+                {{::'kbn.discover.reloadSavedSearchButton' | i18n: {defaultMessage: 'Reset search'} }}
               </button>
             </div>
 
