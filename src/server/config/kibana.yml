--- conflicted
+++ resolved
@@ -34,11 +34,9 @@
 # certificate.
 verify_ssl: true
 
-<<<<<<< HEAD
 # Set the path to where you would like the process id file to be created.
 # pid_file: /var/run/kibana.pid
-=======
+
 # If you need to provide a CA certificate for your Elasticsarech instance, put
 # the path of the pem file here.
-# ca: /path/to/your/CA.pem
->>>>>>> 5a801e5d
+# ca: /path/to/your/CA.pem