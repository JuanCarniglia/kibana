define(function (require) {
  return function HistogramChartFactory(d3, Private) {
    var _ = require('lodash');

    var Chart = Private(require('components/vislib/modules/_chart'));
    var renderColumnChart = Private(require('components/vislib/components/ColumnChart/column'));

    // Dynamically adds css file
    require('css!components/vislib/components/styles/main');

    _(ColumnChart).inherits(Chart);
    function ColumnChart(vis, chartEl, chartData) {
      ColumnChart.Super.apply(this, arguments);
      this._attr = _.defaults(vis.config || {}, {
<<<<<<< HEAD
        'margin' : { top: 7, right: 5, bottom: 0, left: 5 },
=======
        'margin' : { top: 0, right: 0, bottom: 0, left: 0 },
>>>>>>> e6ae197d
        'offset' : 'zero'
      });
    }

    ColumnChart.prototype.draw = function () {
      return renderColumnChart(this);
    };

    return ColumnChart;
  };
});<|MERGE_RESOLUTION|>--- conflicted
+++ resolved
@@ -12,11 +12,7 @@
     function ColumnChart(vis, chartEl, chartData) {
       ColumnChart.Super.apply(this, arguments);
       this._attr = _.defaults(vis.config || {}, {
-<<<<<<< HEAD
-        'margin' : { top: 7, right: 5, bottom: 0, left: 5 },
-=======
         'margin' : { top: 0, right: 0, bottom: 0, left: 0 },
->>>>>>> e6ae197d
         'offset' : 'zero'
       });
     }
