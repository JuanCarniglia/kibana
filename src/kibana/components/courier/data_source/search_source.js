define(function (require) {


  return function SearchSourceFactory(Promise, Private) {
    var _ = require('lodash');
    var SourceAbstract = Private(require('components/courier/data_source/_abstract'));
    var SearchRequest = Private(require('components/courier/fetch/request/search'));
    var SegmentedRequest = Private(require('components/courier/fetch/request/segmented'));
<<<<<<< HEAD
    var searchStrategy = Private(require('components/courier/fetch/strategy/search'));
=======
    var normalizeSortRequest = Private(require('components/courier/data_source/_normalize_sort_request'));
>>>>>>> f1da0140

    _(SearchSource).inherits(SourceAbstract);
    function SearchSource(initialState) {
      SearchSource.Super.call(this, initialState, searchStrategy);
    }

    // expose a ready state for the route setup to read
    var rootSearchSource;
    SearchSource.ready = new Promise(function (resolve) {
      require(['components/courier/data_source/_root_search_source'], function (PromiseModule) {
        rootSearchSource = Private(PromiseModule);
        resolve();
      });
    });

    /*****
     * PUBLIC API
     *****/

    /**
     * List of the editable state properties that turn into a
     * chainable API
     *
     * @type {Array}
     */
    SearchSource.prototype._methods = [
      'type',
      'query',
      'filter',
      'sort',
      'highlight',
      'aggs',
      'from',
      'size',
      'source'
    ];

    SearchSource.prototype.index = function (indexPattern) {
      if (indexPattern === undefined) return this._state.index;
      if (indexPattern === null) return delete this._state.index;
      if (!indexPattern || typeof indexPattern.toIndexList !== 'function') {
        throw new TypeError('expected indexPattern to be an IndexPattern duck.');
      }

      this._state.index = indexPattern;
      return this;
    };

    SearchSource.prototype.extend = function () {
      return (new SearchSource()).inherits(this);
    };

    /**
     * Set a searchSource that this source should inherit from
     * @param  {SearchSource} searchSource - the parent searchSource
     * @return {this} - chainable
     */
    SearchSource.prototype.inherits = function (parent) {
      this._parent = parent;
      return this;
    };

    /**
     * Get the parent of this SearchSource
     * @return {undefined|searchSource}
     */
    SearchSource.prototype.getParent = function (onlyHardLinked) {
      var self = this;
      if (self._parent === false) return;
      if (self._parent) return self._parent;
      return onlyHardLinked ? undefined : rootSearchSource.get();
    };

    /**
     * Temporarily prevent this Search from being fetched... not a fan but it's easy
     */
    SearchSource.prototype.disable = function () {
      this._fetchDisabled = true;
    };

    /**
     * Reverse of SourceAbstract#disable(), only need to call this if source was previously disabled
     */
    SearchSource.prototype.enable = function () {
      this._fetchDisabled = false;
    };

    SearchSource.prototype.onBeginSegmentedFetch = function (initFunction) {
      var self = this;
      return Promise.try(function addRequest() {
        var req = new SegmentedRequest(self, Promise.defer(), initFunction);

        // return promises created by the completion handler so that
        // errors will bubble properly
        return req.defer.promise.then(addRequest);
      });
    };


    /******
     * PRIVATE APIS
     ******/

    /**
     * Gets the type of the DataSource
     * @return {string}
     */
    SearchSource.prototype._getType = function () {
      return 'search';
    };

    /**
     * Create a common search request object, which should
     * be put into the pending request queye, for this search
     * source
     *
     * @param {Deferred} defer - the deferred object that should be resolved
     *                         when the request is complete
     * @return {SearchRequest}
     */
    SearchSource.prototype._createRequest = function (defer) {
      return new SearchRequest(this, defer);
    };

    /**
     * Used to merge properties into the state within ._flatten().
     * The state is passed in and modified by the function
     *
     * @param  {object} state - the current merged state
     * @param  {*} val - the value at `key`
     * @param  {*} key - The key of `val`
     * @return {undefined}
     */
    SearchSource.prototype._mergeProp = function (state, val, key) {
      if (typeof val === 'function') {
        var source = this;
        return Promise.cast(val(this))
        .then(function (newVal) {
          return source._mergeProp(state, newVal, key);
        });
      }

      if (val == null || !key || !_.isString(key)) return;

      switch (key) {
      case 'filter':
        // user a shallow flatten to detect if val is an array, and pull the values out if it is
        state.filters = _([ state.filters || [], val ])
          .flatten(true)
          // Yo Dawg! I heard you needed to filter out your filters
          .filter(function (filter) {
            if (!filter) return false;
            // return true for anything that is either empty or false
            // return false for anything that is explicitly set to true
            if (filter.meta)
              return !filter.meta.disabled;
            return true;
          })
          .value();
        return;
      case 'index':
      case 'type':
      case 'id':
        if (key && state[key] == null) {
          state[key] = val;
        }
        return;
      case 'source':
        key = '_source';
        /* fall through */
      case 'sort':
        val = normalizeSortRequest(val, this.get('index'));
        /* fall through */
      default:
        state.body = state.body || {};
        // ignore if we already have a value
        if (state.body[key] == null) {
          if (key === 'query' && _.isString(val)) {
            val = { query_string: { query: val }};
          }

          state.body[key] = val;
        }
      }
    };

    return SearchSource;
  };
});<|MERGE_RESOLUTION|>--- conflicted
+++ resolved
@@ -1,16 +1,11 @@
 define(function (require) {
-
-
   return function SearchSourceFactory(Promise, Private) {
     var _ = require('lodash');
     var SourceAbstract = Private(require('components/courier/data_source/_abstract'));
     var SearchRequest = Private(require('components/courier/fetch/request/search'));
     var SegmentedRequest = Private(require('components/courier/fetch/request/segmented'));
-<<<<<<< HEAD
     var searchStrategy = Private(require('components/courier/fetch/strategy/search'));
-=======
     var normalizeSortRequest = Private(require('components/courier/data_source/_normalize_sort_request'));
->>>>>>> f1da0140
 
     _(SearchSource).inherits(SourceAbstract);
     function SearchSource(initialState) {
