define(function (require) {
  var _ = require('lodash');
  var $ = require('jquery');
  var moment = require('moment');
  var nextTick = require('utils/next_tick');
  var qs = require('utils/query_string');
  var rison = require('utils/rison');

  require('components/config/config');
  require('components/courier/courier');
  require('components/filter_bar/filter_bar');
  require('components/notify/notify');
  require('components/persisted_log/persisted_log');
  require('components/state_management/app_state');
  require('components/storage/storage');
  require('components/url/url');
  require('directives/click_focus');
  require('directives/info');
  require('directives/tooltip');
  require('directives/spinner');
  require('directives/paginate');
  require('directives/pretty_duration');
  require('directives/style_compile');
  require('directives/rows');

  require('angular-bootstrap');
  require('services/private');

  var module = require('modules').get('kibana', ['ui.bootstrap']);

  module
    .config(function ($tooltipProvider) {
      $tooltipProvider.options({
        placement: 'bottom',
        animation: true,
        popupDelay: 150,
        appendToBody: false
      });
    })
    .run(function ($rootScope) {
      $rootScope.constructor.prototype.$watchMulti = function (expressions, fn, deep) {
        if (!_.isArray(expressions)) throw new TypeError('expected an array of expressions to watch');
        if (!_.isFunction(fn)) throw new TypeError('expexted a function that is triggered on each watch');

        var $scope = this;
        var initQueue = _.clone(expressions);
        var fired = false;
        var vals = {
          new: new Array(expressions.length),
          old: new Array(expressions.length)
        };

        expressions.forEach(function (expr, i) {
          $scope.$watch(expr, function (newVal, oldVal) {
            vals.new[i] = newVal;
<<<<<<< HEAD
            vals.old[i] = oldVal;

            if (initQueue) {
=======

            if (initQueue) {
              vals.old[i] = oldVal;

>>>>>>> 9332dfe9
              var qIdx = initQueue.indexOf(expr);
              if (qIdx !== -1) initQueue.splice(qIdx, 1);
              if (initQueue.length === 0) {
                initQueue = false;
                fn(vals.new.slice(0), vals.old.slice(0));
              }
              return;
            }

            if (fired) return;
            fired = true;
            $scope.$evalAsync(function () {
              fired = false;
<<<<<<< HEAD
              fn(vals.new.slice(0), vals.old.slice(0));
=======

              if (fn.length) {
                fn(vals.new.slice(0), vals.old.slice(0));
              } else {
                fn();
              }

              for (var i = 0; i < vals.new.length; i++) {
                vals.old[i] = vals.new[i];
              }
>>>>>>> 9332dfe9
            });
          });
        });
      };

      $rootScope.constructor.prototype.$listen = function (emitter, eventName, handler) {
        emitter.on(eventName, handler);
        this.$on('$destroy', function () {
          emitter.off(eventName, handler);
        });
      };
    })
    .controller('kibana', function ($rootScope, $location, $scope, Notifier, $injector, $q, $http, config, kbnSetup, Private) {
      var notify = new Notifier();

      $scope.appEmbedded = $location.search().embed;
      $scope.httpActive = $http.pendingRequests;
      window.$kibanaInjector = $injector;

      // this is the only way to handle uncaught route.resolve errors
      $rootScope.$on('$routeChangeError', function (event, next, prev, err) {
        notify.fatal(err);
      });

      $q.all([
        kbnSetup(),
        config.init()
      ]).then(function () {
        $scope.setupComplete = true;
        $injector.invoke(function ($rootScope, courier, config, configFile, sessionStorage, $timeout, $location, timefilter, globalState) {

          $rootScope.globalState = globalState;

          // get/set last path for an app
          var lastPathFor = function (app, path) {
            var key = 'lastPath:' + app.id;
            if (path === void 0) {
              app.lastPath = sessionStorage.get(key) || '/' + app.id;
              return app.lastPath;
            } else {
              app.lastPath = path;
              return sessionStorage.set(key, path);
            }
          };

          $scope.apps = Private(require('registry/apps'));
          // initialize each apps lastPath (fetch it from storage)
          $scope.apps.forEach(function (app) { lastPathFor(app); });

          function onRouteChange() {
            var route = $location.path().split(/\//);
            var app = _.find($scope.apps, {id: route[1]});

            if (!app) return;

            // Record the last URL w/ state of the app, use for tab.
            lastPathFor(app, globalState.removeFromUrl($location.url()));

            // Set class of container to application-<appId>
            $scope.activeApp = route ? route[1] : null;
          }

          $rootScope.$on('$routeChangeSuccess', onRouteChange);
          $rootScope.$on('$routeUpdate', onRouteChange);

          var writeGlobalStateToLastPaths = function () {
            var currentUrl = $location.url();

            $scope.apps.forEach(function (app) {
              var url = lastPathFor(app);
              if (!url || url === currentUrl) return;

              lastPathFor(app, globalState.replaceParamInUrl(url));
            });
          };

          $scope.$listen(timefilter, 'update', function (newVal, oldVal) {
            globalState.time = _.clone(timefilter.time);
            globalState.save();
          });

          $scope.$on('application.load', function () {
            courier.start();
          });

          $scope.opts = {
            timefilter: timefilter
          };

          $scope.configure = function () {
            $scope.configureTemplateUrl = require('text!partials/global_config.html');
          };

          // expose the notification services list of notifs on the $scope so that the
          // notification directive can show them on the screen
          $scope.notifList = notify._notifs;
          // provide alternate methods for setting timeouts, which will properly trigger digest cycles
          notify._setTimerFns($timeout, $timeout.cancel);

          $scope.toggleTimepicker = function () {
            var timepickerHtml = '<kbn-timepicker from="opts.timefilter.time.from"' +
              ' to="opts.timefilter.time.to" mode="opts.timefilter.time.mode"></kbn-timepicker>';
            // Close if already open
            if ($scope.globalConfigTemplate === timepickerHtml) {
              delete $scope.globalConfigTemplate;
            } else {
              $scope.globalConfigTemplate = timepickerHtml;
            }
          };
        });
      });
    });
});<|MERGE_RESOLUTION|>--- conflicted
+++ resolved
@@ -53,16 +53,10 @@
         expressions.forEach(function (expr, i) {
           $scope.$watch(expr, function (newVal, oldVal) {
             vals.new[i] = newVal;
-<<<<<<< HEAD
-            vals.old[i] = oldVal;
-
-            if (initQueue) {
-=======
 
             if (initQueue) {
               vals.old[i] = oldVal;
 
->>>>>>> 9332dfe9
               var qIdx = initQueue.indexOf(expr);
               if (qIdx !== -1) initQueue.splice(qIdx, 1);
               if (initQueue.length === 0) {
@@ -76,9 +70,6 @@
             fired = true;
             $scope.$evalAsync(function () {
               fired = false;
-<<<<<<< HEAD
-              fn(vals.new.slice(0), vals.old.slice(0));
-=======
 
               if (fn.length) {
                 fn(vals.new.slice(0), vals.old.slice(0));
@@ -89,7 +80,6 @@
               for (var i = 0; i < vals.new.length; i++) {
                 vals.old[i] = vals.new[i];
               }
->>>>>>> 9332dfe9
             });
           });
         });
