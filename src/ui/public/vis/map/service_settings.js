/*
 * Licensed to Elasticsearch B.V. under one or more contributor
 * license agreements. See the NOTICE file distributed with
 * this work for additional information regarding copyright
 * ownership. Elasticsearch B.V. licenses this file to you under
 * the Apache License, Version 2.0 (the "License"); you may
 * not use this file except in compliance with the License.
 * You may obtain a copy of the License at
 *
 *    http://www.apache.org/licenses/LICENSE-2.0
 *
 * Unless required by applicable law or agreed to in writing,
 * software distributed under the License is distributed on an
 * "AS IS" BASIS, WITHOUT WARRANTIES OR CONDITIONS OF ANY
 * KIND, either express or implied.  See the License for the
 * specific language governing permissions and limitations
 * under the License.
 */

import { uiModules } from '../../modules';
import _ from 'lodash';
import MarkdownIt from 'markdown-it';
import { modifyUrl } from '../../url';
import { ORIGIN } from './origin';

const markdownIt = new MarkdownIt({
  html: false,
  linkify: true
});

const TMS_IN_YML_ID = 'TMS in config/kibana.yml';

uiModules.get('kibana')
  .service('serviceSettings', function ($http, $sanitize, mapConfig, regionmapsConfig, tilemapsConfig, kbnVersion) {

    const attributionFromConfig = $sanitize(markdownIt.render(tilemapsConfig.deprecated.config.options.attribution || ''));
    const tmsOptionsFromConfig = _.assign({}, tilemapsConfig.deprecated.config.options, { attribution: attributionFromConfig });

    const extendUrl = (url, props) => (
      modifyUrl(url, parsed => _.merge(parsed, props))
    );

    /**
     *  Unescape a url template that was escaped by encodeURI() so leaflet
     *  will be able to correctly locate the variables in the template
     *  @param  {String} url
     *  @return {String}
     */
    const unescapeTemplateVars = url => {
      const ENCODED_TEMPLATE_VARS_RE = /%7B(\w+?)%7D/g;
      return url.replace(ENCODED_TEMPLATE_VARS_RE, (total, varName) => `{${varName}}`);
    };


    class ServiceSettings {

      constructor() {
        this._queryParams = {
          my_app_version: kbnVersion
        };

        this._loadCatalogue = null;
        this._loadFileLayers = null;
        this._loadTMSServices = null;
        this._showZoomMessage = true;

        this._invalidateSettings();
      }

<<<<<<< HEAD
      // TODO: Test
      shouldShowZoomMessage() {
        return this._showZoomMessage;
      }

      disableZoomMessage() {
        this._showZoomMessage = false;
      }

=======
>>>>>>> 5b667e23
      _invalidateSettings() {

        this._loadCatalogue = _.once(async () => {

          if (!mapConfig.includeElasticMapsService) {
            return { services: [] };
          }

          try {
            const response = await this._getManifest(mapConfig.manifestServiceUrl, this._queryParams);
            return response.data;
          } catch (e) {
            if (!e) {
              e = new Error('Unknown error');
            }
            if (!(e instanceof Error)) {
              e = new Error(e.data || `status ${e.statusText || e.status}`);
            }
            throw new Error(`Could not retrieve manifest from the tile service: ${e.message}`);
          }
        });


        this._loadFileLayers = _.once(async () => {
          const catalogue = await this._loadCatalogue();

          const fileService = catalogue.services.find(service => service.type === 'file');
          if (!fileService) {
            return [];
          }

          const manifest = await this._getManifest(fileService.manifest, this._queryParams);
          const layers = manifest.data.layers.filter(layer => layer.format === 'geojson' || layer.format === 'topojson');
          layers.forEach((layer) => {
            layer.attribution = $sanitize(markdownIt.render(layer.attribution));
          });
          return layers;
        });

        this._loadTMSServices = _.once(async () => {

          const catalogue = await this._loadCatalogue();
          const tmsService = catalogue.services.find((service) => service.type === 'tms');
          if (!tmsService) {
            return [];
          }
          const tmsManifest = await this._getManifest(tmsService.manifest, this._queryParams);
          const preppedTMSServices = tmsManifest.data.services.map((tmsService) => {
            const preppedService = _.cloneDeep(tmsService);
            preppedService.attribution = $sanitize(markdownIt.render(preppedService.attribution));
            preppedService.subdomains = preppedService.subdomains || [];
            preppedService.origin = ORIGIN.EMS;
            return preppedService;
          });

          return preppedTMSServices;

        });

      }

      _extendUrlWithParams(url) {
        return unescapeTemplateVars(extendUrl(url, {
          query: this._queryParams
        }));
      }

      /**
       * this internal method is overridden by the tests to simulate custom manifest.
       */
      async _getManifest(manifestUrl) {
        return $http({
          url: extendUrl(manifestUrl, { query: this._queryParams }),
          method: 'GET'
        });
      }


      async getFileLayers() {
        const fileLayers = await this._loadFileLayers();
        return fileLayers.map(fileLayer => {
          const massagedFileLayer = { ...fileLayer };
          delete massagedFileLayer.url;
          massagedFileLayer.origin = ORIGIN.EMS;
          return massagedFileLayer;
        });
      }


      /**
       * Returns all the services published by EMS (if configures)
       * It also includes the service configured in tilemap (override)
       */
      async getTMSServices() {

        const allServices = [];
        if (tilemapsConfig.deprecated.isOverridden) {//use tilemap.* settings from yml
          const tmsService = _.cloneDeep(tmsOptionsFromConfig);
          tmsService.id = TMS_IN_YML_ID;
          tmsService.origin = ORIGIN.KIBANA_YML;
          allServices.push(tmsService);
        }

        const servicesFromManifest = await this._loadTMSServices();

        const strippedServiceFromManifest = servicesFromManifest.map((service) => {
          const strippedService = { ...service };
          //do not expose url. needs to be resolved dynamically
          delete strippedService.url;
          strippedService.origin = ORIGIN.EMS;
          return strippedService;
        });

        return allServices.concat(strippedServiceFromManifest);
      }

      /**
       * Add optional query-parameters to all requests
       *
       * @param additionalQueryParams
       */
      addQueryParams(additionalQueryParams) {
        for (const key in additionalQueryParams) {
          if (additionalQueryParams.hasOwnProperty(key)) {
            if (additionalQueryParams[key] !== this._queryParams[key]) {
              //changes detected.
              this._queryParams = _.assign({}, this._queryParams, additionalQueryParams);
              this._invalidateSettings();
              break;
            }
          }
        }
      }

      async getEMSHotLink(fileLayer) {
        const id = `file/${fileLayer.name}`;
        return `${mapConfig.emsLandingPageUrl}#${id}`;
      }


      async _getUrlTemplateForEMSTMSLayer(tmsServiceConfig) {
        const tmsServices = await this._loadTMSServices();
        const serviceConfig = tmsServices.find(service => {
          return service.id === tmsServiceConfig.id;
        });
        return this._extendUrlWithParams(serviceConfig.url);
      }

      async getUrlTemplateForTMSLayer(tmsServiceConfig) {

        if (tmsServiceConfig.origin === ORIGIN.EMS) {
          return this._getUrlTemplateForEMSTMSLayer(tmsServiceConfig);
        } else if (tmsServiceConfig.origin === ORIGIN.KIBANA_YML) {
          return tilemapsConfig.deprecated.config.url;
        } else {
          //this is an older config. need to resolve this dynamically.
          if (tmsServiceConfig.id === TMS_IN_YML_ID) {
            return tilemapsConfig.deprecated.config.url;
          } else {
            //assume ems
            return this._getUrlTemplateForEMSTMSLayer(tmsServiceConfig);
          }
        }

      }

      async _getUrlFromEms(fileLayerConfig) {
        const fileLayers = await this._loadFileLayers();
        const layerConfig = fileLayers.find(fileLayer => {
          return fileLayer.name === fileLayerConfig.name;//the id is the filename
        });

        if (layerConfig) {
          return this._extendUrlWithParams(layerConfig.url);
        } else {
          throw new Error(`File  ${fileLayerConfig.name} not recognized`);
        }
      }

      async getUrlForRegionLayer(fileLayerConfig) {
        let url;
        if (fileLayerConfig.origin === ORIGIN.EMS) {
          url = this._getUrlFromEms(fileLayerConfig);
        } else if (fileLayerConfig.layerId && fileLayerConfig.layerId.startsWith(`${ORIGIN.EMS}.`)) {
          //fallback for older saved objects
          url = this._getUrlFromEms(fileLayerConfig);
        } else if (fileLayerConfig.layerId && fileLayerConfig.layerId.startsWith(`${ORIGIN.KIBANA_YML}.`)) {
          //fallback for older saved objects
          url = fileLayerConfig.url;
        } else {
          //generic fallback
          url = fileLayerConfig.url;
        }
        return url;
      }

      async getGeoJsonForRegionLayer(fileLayerConfig) {
        const url = await this.getUrlForRegionLayer(fileLayerConfig);
        const geojson = await $http({
          url: url,
          method: 'GET'
        });
        return geojson.data;
      }


    }

    return new ServiceSettings();
  });<|MERGE_RESOLUTION|>--- conflicted
+++ resolved
@@ -67,7 +67,6 @@
         this._invalidateSettings();
       }
 
-<<<<<<< HEAD
       // TODO: Test
       shouldShowZoomMessage() {
         return this._showZoomMessage;
@@ -77,8 +76,6 @@
         this._showZoomMessage = false;
       }
 
-=======
->>>>>>> 5b667e23
       _invalidateSettings() {
 
         this._loadCatalogue = _.once(async () => {
