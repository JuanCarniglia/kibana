--- conflicted
+++ resolved
@@ -5,13 +5,9 @@
  */
 
 import { Annotation } from '../../../common/types/annotations';
-<<<<<<< HEAD
-import { Privileges } from '../../../common/types/privileges';
 import { DslName, AggFieldNamePair } from '../../../common/types/fields';
 import { ExistingJobsAndGroups } from '../job_service';
-=======
 import { PrivilegesResponse } from '../../../common/types/privileges';
->>>>>>> 5a572dfb
 
 // TODO This is not a complete representation of all methods of `ml.*`.
 // It just satisfies needs for other parts of the code area which use
@@ -43,16 +39,11 @@
   };
 
   hasPrivileges(obj: object): Promise<any>;
-<<<<<<< HEAD
 
-  checkMlPrivileges(): Promise<{ capabilities: Privileges; upgradeInProgress: boolean }>;
+  checkMlPrivileges(): Promise<PrivilegesResponse>;
   getJobStats(obj: object): Promise<any>;
   getDatafeedStats(obj: object): Promise<any>;
   esSearch(obj: object): any;
-=======
-  checkMlPrivileges(): Promise<PrivilegesResponse>;
-  esSearch: any;
->>>>>>> 5a572dfb
   getIndices(): Promise<EsIndex[]>;
 
   getTimeFieldRange(obj: object): Promise<any>;
