--- conflicted
+++ resolved
@@ -245,13 +245,14 @@
       description: 'full screen',
       testId: 'mapsFullScreenMode',
       run() {
-        getStore().dispatch(enableFullScreen());
+        store.dispatch(enableFullScreen());
       }
     }, {
       key: 'inspect',
       description: 'Open Inspector',
       testId: 'openInspectorButton',
       run() {
+        const inspectorAdapters = getInspectorAdapters(store.getState());
         Inspector.open(inspectorAdapters, {});
       }
     }];
@@ -283,7 +284,7 @@
           const saveModal = (
             <SavedObjectSaveModal
               onSave={onSave}
-              onClose={() => { }}
+              onClose={() => {}}
               title={savedMap.title}
               showCopyOnSave={savedMap.id ? true : false}
               objectType={'map'}
@@ -299,58 +300,5 @@
   timefilter.disableTimeRangeSelector();
   timefilter.disableAutoRefreshSelector();
   $scope.showDatePicker = true; // used by query-bar directive to enable timepikcer in query bar
-<<<<<<< HEAD
   $scope.topNavMenu = buildTopNavMenu();
 });
-=======
-  $scope.topNavMenu = [{
-    key: 'full screen',
-    description: 'full screen',
-    testId: 'mapsFullScreenMode',
-    run() {
-      store.dispatch(enableFullScreen());
-    }
-  }, {
-    key: 'inspect',
-    description: 'Open Inspector',
-    testId: 'openInspectorButton',
-    run() {
-      const inspectorAdapters = getInspectorAdapters(store.getState());
-      Inspector.open(inspectorAdapters, {});
-    }
-  }, {
-    key: 'save',
-    description: 'Save map',
-    testId: 'mapSaveButton',
-    run: async () => {
-      const onSave = ({ newTitle, newCopyOnSave, isTitleDuplicateConfirmed, onTitleDuplicate }) => {
-        const currentTitle = savedMap.title;
-        savedMap.title = newTitle;
-        savedMap.copyOnSave = newCopyOnSave;
-        const saveOptions = {
-          confirmOverwrite: false,
-          isTitleDuplicateConfirmed,
-          onTitleDuplicate,
-        };
-        return doSave(saveOptions).then(({ id, error }) => {
-          // If the save wasn't successful, put the original values back.
-          if (!id || error) {
-            savedMap.title = currentTitle;
-          }
-          return { id, error };
-        });
-      };
-
-      const saveModal = (
-        <SavedObjectSaveModal
-          onSave={onSave}
-          onClose={() => {}}
-          title={savedMap.title}
-          showCopyOnSave={savedMap.id ? true : false}
-          objectType={'map'}
-        />);
-      showSaveModal(saveModal);
-    }
-  }];
-});
->>>>>>> 23830e22
