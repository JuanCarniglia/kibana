/*
 * Copyright Elasticsearch B.V. and/or licensed to Elasticsearch B.V. under one
 * or more contributor license agreements. Licensed under the Elastic License;
 * you may not use this file except in compliance with the Elastic License.
 */

import { copyPersistentState } from '../../../store/util';

export class AbstractSource {

  static renderEditor() {
    throw new Error('Must implement Source.renderEditor');
  }

  static createDescriptor() {
    throw new Error('Must implement Source.createDescriptor');
  }

  static renderDropdownDisplayOption() {
    throw new Error('Must implement Source.renderDropdownDisplayOption');
  }

  constructor(descriptor, inspectorAdapters) {
    this._descriptor = descriptor;
    this._inspectorAdapters = inspectorAdapters;
  }

  destroy() {}

  cloneDescriptor() {
    return copyPersistentState(this._descriptor);
  }

  async supportsFitToBounds() {
    return true;
  }

  /**
   * return list of immutable source properties.
   * Immutable source properties are properties that can not be edited by the user.
   */
  async getImmutableProperties() {
    return [];
  }

  getInspectorAdapters() {
    return this._inspectorAdapters;
  }

  _createDefaultLayerDescriptor() {
    throw new Error(`Source#createDefaultLayerDescriptor not implemented`);
  }

  createDefaultLayer() {
    throw new Error(`Source#createDefaultLayer not implemented`);
  }

  async getDisplayName() {
    console.warn('Source should implement Source#getDisplayName');
    return '';
  }

  /**
   * return attribution for this layer as array of objects with url and label property.
   * e.g. [{ url: 'example.com', label: 'foobar' }]
   * @return {Promise<null>}
   */
  async getAttributions() {
    return [];
  }

  isFieldAware() {
    return false;
  }

  isRefreshTimerAware() {
    return false;
  }

  isGeoGridPrecisionAware() {
    return false;
  }

  isQueryAware() {
    return false;
  }

  getFieldNames() {
    return [];
  }

  hasCompleteConfig() {
    throw new Error(`Source#hasCompleteConfig not implemented`);
  }

  renderSourceSettingsEditor() {
    return null;
  }

  getIndexPatternIds() {
    return  [];
  }

  getGeoGridPrecision() {
    return 0;
  }

  isJoinable() {
    return false;
  }

<<<<<<< HEAD
  shouldBeIndexed() {
=======
  supportsElasticsearchFilters() {
>>>>>>> 61e53003
    return false;
  }
}

<|MERGE_RESOLUTION|>--- conflicted
+++ resolved
@@ -109,11 +109,11 @@
     return false;
   }
 
-<<<<<<< HEAD
   shouldBeIndexed() {
-=======
+    return false;
+  }
+
   supportsElasticsearchFilters() {
->>>>>>> 61e53003
     return false;
   }
 }
