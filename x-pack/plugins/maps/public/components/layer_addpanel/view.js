--- conflicted
+++ resolved
@@ -220,24 +220,15 @@
           </EuiTitle>
         </EuiFlyoutHeader>
 
-<<<<<<< HEAD
-        <EuiFlyoutBody
-          className="mapLayerPanel__body"
-          data-test-subj="layerAddForm"
-        >
-          {
-            importView
-              ? this._renderFileImportEditor()
-              : this._renderAddLayerForm()
-          }
-        </EuiFlyoutBody>
-=======
         <div className="mapLayerPanel__body" data-test-subj="layerAddForm">
           <div className="mapLayerPanel__bodyOverflow">
-            {this._renderAddLayerForm()}
+            {
+              importView
+                ? this._renderFileImportEditor()
+                : this._renderAddLayerForm()
+            }
           </div>
         </div>
->>>>>>> 6ef4fec1
 
         <EuiFlyoutFooter className="mapLayerPanel__footer">
           <EuiFlexGroup justifyContent="spaceBetween" responsive={false}>
