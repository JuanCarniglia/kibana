/*
 * Copyright Elasticsearch B.V. and/or licensed to Elasticsearch B.V. under one
 * or more contributor license agreements. Licensed under the Elastic License;
 * you may not use this file except in compliance with the Elastic License.
 */

import chrome from 'ui/chrome';
import React from 'react';
import { render, unmountComponentAtNode } from 'react-dom';
import { uiModules } from 'ui/modules';
<<<<<<< HEAD
import { applyTheme } from 'ui/theme';
=======
import { timefilter } from 'ui/timefilter';
>>>>>>> 779c9e1f
import { Provider } from 'react-redux';
import { getStore } from '../store/store';
import { GisMap } from '../components/gis_map';
import {
  setSelectedLayer,
  setRefreshConfig,
  setGotoWithCenter,
  replaceLayerList,
  setQuery,
} from '../actions/store_actions';
import { updateFlyout, FLYOUT_STATE } from '../store/ui';
import { getDataSources, getUniqueIndexPatternIds } from '../selectors/map_selectors';
import { Inspector } from 'ui/inspector';
import { inspectorAdapters, indexPatternService } from '../kibana_services';
import { SavedObjectSaveModal } from 'ui/saved_objects/components/saved_object_save_modal';
import { showSaveModal } from 'ui/saved_objects/show_saved_object_save_modal';
import { toastNotifications } from 'ui/notify';
import { getInitialLayers } from './get_initial_layers';
import { getInitialQuery } from './get_initial_query';
import { getInitialTimeFilters } from './get_initial_time_filters';
import { getInitialRefreshConfig } from './get_initial_refresh_config';

const REACT_ANCHOR_DOM_ELEMENT_ID = 'react-gis-root';


const app = uiModules.get('app/gis', []);

app.controller('GisMapController', ($scope, $route, config, kbnUrl, localStorage, AppState, globalState) => {

  const savedMap = $scope.map = $route.current.locals.map;
  let unsubscribe;

  inspectorAdapters.requests.reset();

  $scope.$listen(globalState, 'fetch_with_changes', (diff) => {
    if (diff.includes('time')) {
      $scope.updateQueryAndDispatch({ query: $scope.query, dateRange: globalState.time });
    }
    if (diff.includes('refreshInterval')) {
      $scope.onRefreshChange({ isPaused: globalState.pause, refreshInterval: globalState.value });
    }
  });

  const $state = new AppState();
  $scope.$listen($state, 'fetch_with_changes', function (diff) {
    if (diff.includes('query')) {
<<<<<<< HEAD
      $scope.updateQueryAndDispatch({ query: $state.query });
=======
      $scope.updateQueryAndDispatch({ query: $state.query, dateRange: $scope.time });
>>>>>>> 779c9e1f
    }
  });

  function syncAppAndGlobalState() {
    $scope.$evalAsync(() => {
      $state.query = $scope.query;
      $state.save();
      globalState.time = $scope.time;
      globalState.refreshInterval = {
        pause: $scope.refreshConfig.isPaused,
        value: $scope.refreshConfig.interval,
      };
      globalState.save();
    });
  }

  $scope.query = getInitialQuery({
    mapStateJSON: savedMap.mapStateJSON,
    appState: $state,
    userQueryLanguage: localStorage.get('kibana.userQueryLanguage')
  });
  $scope.time = getInitialTimeFilters({
    mapStateJSON: savedMap.mapStateJSON,
    globalState: globalState,
  });
  $scope.refreshConfig = getInitialRefreshConfig({
    mapStateJSON: savedMap.mapStateJSON,
    globalState: globalState,
  });
  syncAppAndGlobalState();

  $scope.indexPatterns = [];
  $scope.updateQueryAndDispatch = function ({ dateRange, query }) {
    $scope.query = query;
    $scope.time = dateRange;
    getStore().then(store => {
      // ignore outdated query
      if ($scope.query !== query && $scope.time !== dateRange) {
        return;
      }

      store.dispatch(setQuery({ query: $scope.query, timeFilters: $scope.time }));

      syncAppAndGlobalState();
    });
  };
  $scope.onRefreshChange = function ({ isPaused, refreshInterval }) {
    $scope.refreshConfig = {
      isPaused,
      interval: refreshInterval ? refreshInterval : $scope.refreshConfig.interval
    };
    getStore().then(store => {
      // ignore outdated
      if ($scope.refreshConfig.isPaused !== isPaused && $scope.refreshConfig.interval !== refreshInterval) {
        return;
      }

      store.dispatch(setRefreshConfig($scope.refreshConfig));

      syncAppAndGlobalState();
    });
  };

  getStore().then(store => {
    // clear old UI state
    store.dispatch(setSelectedLayer(null));
    store.dispatch(updateFlyout(FLYOUT_STATE.NONE));

    handleStoreChanges(store);
    unsubscribe = store.subscribe(() => {
      handleStoreChanges(store);
    });

    // sync store with savedMap mapState
    if (savedMap.mapStateJSON) {
      const mapState = JSON.parse(savedMap.mapStateJSON);
<<<<<<< HEAD
      store.dispatch(setGoto({
=======
      store.dispatch(setGotoWithCenter({
>>>>>>> 779c9e1f
        lat: mapState.center.lat,
        lon: mapState.center.lon,
        zoom: mapState.zoom,
      }));
    }

    const layerList = getInitialLayers(savedMap.layerListJSON, getDataSources(store.getState()));
    store.dispatch(replaceLayerList(layerList));

    store.dispatch(setRefreshConfig($scope.refreshConfig));
    store.dispatch(setQuery({ query: $scope.query, timeFilters: $scope.time }));

    const root = document.getElementById(REACT_ANCHOR_DOM_ELEMENT_ID);
    render(
      <Provider store={store}>
        <GisMap/>
      </Provider>,
      root);
  });

  let prevIndexPatternIds;
  async function updateIndexPatterns(nextIndexPatternIds) {
    const indexPatterns = [];
    const getIndexPatternPromises = nextIndexPatternIds.map(async (indexPatternId) => {
      try {
        const indexPattern = await indexPatternService.get(indexPatternId);
        indexPatterns.push(indexPattern);
      } catch(err) {
        // unable to fetch index pattern
      }
    });

    await Promise.all(getIndexPatternPromises);
    // ignore outdated results
    if (prevIndexPatternIds !== nextIndexPatternIds) {
      return;
    }
    $scope.indexPatterns = indexPatterns;
  }

  function handleStoreChanges(store) {
    const nextIndexPatternIds = getUniqueIndexPatternIds(store.getState());
    if (nextIndexPatternIds !== prevIndexPatternIds) {
      prevIndexPatternIds = nextIndexPatternIds;
      updateIndexPatterns(nextIndexPatternIds);
    }
  }

  $scope.$on('$destroy', () => {
    if (unsubscribe) {
      unsubscribe();
    }
    const node = document.getElementById(REACT_ANCHOR_DOM_ELEMENT_ID);
    if (node) {
      unmountComponentAtNode(node);
    }
  });

  $scope.getMapTitle = function () {
    return $scope.map.title;
  };
  // k7design breadcrumbs
  // TODO subscribe to store change and change when store updates title
  chrome.breadcrumbs.set([
    { text: 'Map', href: '#' },
    { text: $scope.getMapTitle() }
  ]);
  config.watch('k7design', (val) => $scope.showPluginBreadcrumbs = !val);

  async function doSave(saveOptions) {
    const store = await  getStore();
    savedMap.syncWithStore(store.getState());

    let id;
    try {
      id = await savedMap.save(saveOptions);
    } catch(err) {
      toastNotifications.addDanger({
        title: `Error on saving '${savedMap.title}'`,
        text: err.message,
        'data-test-subj': 'saveMapError',
      });
      return { error: err };
    }

    if (id) {
      toastNotifications.addSuccess({
        title: `Saved '${savedMap.title}'`,
        'data-test-subj': 'saveMapSuccess',
      });

      if (savedMap.id !== $route.current.params.id) {
        $scope.$evalAsync(() => {
          kbnUrl.change(`map/{{id}}`, { id: savedMap.id });
        });
      }
    }
    return { id };
  }

<<<<<<< HEAD
  $scope.showTimepickerInTopNav = false; // used by kbn-top-nav directive to disable timepicker in top nav
=======
  // Hide angular timepicer/refresh UI from top nav
  timefilter.disableTimeRangeSelector();
  timefilter.disableAutoRefreshSelector();
>>>>>>> 779c9e1f
  $scope.showDatePicker = true; // used by query-bar directive to enable timepikcer in query bar
  $scope.topNavMenu = [{
    key: 'inspect',
    description: 'Open Inspector',
    testId: 'openInspectorButton',
    run() {
      Inspector.open(inspectorAdapters, {});
    }
  }, {
    key: 'save',
    description: 'Save map',
    testId: 'mapSaveButton',
    run: async () => {
      const onSave = ({ newTitle, newCopyOnSave, isTitleDuplicateConfirmed, onTitleDuplicate }) => {
        const currentTitle = savedMap.title;
        savedMap.title = newTitle;
        savedMap.copyOnSave = newCopyOnSave;
        const saveOptions = {
          confirmOverwrite: false,
          isTitleDuplicateConfirmed,
          onTitleDuplicate,
        };
        return doSave(saveOptions).then(({ id, error }) => {
          // If the save wasn't successful, put the original values back.
          if (!id || error) {
            savedMap.title = currentTitle;
          }
          return { id, error };
        });
      };

      const saveModal = (
        <SavedObjectSaveModal
          onSave={onSave}
          onClose={() => {}}
          title={savedMap.title}
          showCopyOnSave={savedMap.id ? true : false}
          objectType={'gis-map'}
        />);
      showSaveModal(saveModal);
    }
  }];
<<<<<<< HEAD

  function updateTheme() {
    $scope.$evalAsync(() => {
      isDarkTheme ? setDarkTheme() : setLightTheme();
    });
  }

  function setDarkTheme() {
    chrome.removeApplicationClass(['theme-light']);
    chrome.addApplicationClass('theme-dark');
    applyTheme('dark');
  }

  function setLightTheme() {
    chrome.removeApplicationClass(['theme-dark']);
    chrome.addApplicationClass('theme-light');
    applyTheme('light');
  }
=======
>>>>>>> 779c9e1f
});<|MERGE_RESOLUTION|>--- conflicted
+++ resolved
@@ -8,11 +8,7 @@
 import React from 'react';
 import { render, unmountComponentAtNode } from 'react-dom';
 import { uiModules } from 'ui/modules';
-<<<<<<< HEAD
-import { applyTheme } from 'ui/theme';
-=======
 import { timefilter } from 'ui/timefilter';
->>>>>>> 779c9e1f
 import { Provider } from 'react-redux';
 import { getStore } from '../store/store';
 import { GisMap } from '../components/gis_map';
@@ -59,11 +55,7 @@
   const $state = new AppState();
   $scope.$listen($state, 'fetch_with_changes', function (diff) {
     if (diff.includes('query')) {
-<<<<<<< HEAD
-      $scope.updateQueryAndDispatch({ query: $state.query });
-=======
       $scope.updateQueryAndDispatch({ query: $state.query, dateRange: $scope.time });
->>>>>>> 779c9e1f
     }
   });
 
@@ -140,11 +132,7 @@
     // sync store with savedMap mapState
     if (savedMap.mapStateJSON) {
       const mapState = JSON.parse(savedMap.mapStateJSON);
-<<<<<<< HEAD
-      store.dispatch(setGoto({
-=======
       store.dispatch(setGotoWithCenter({
->>>>>>> 779c9e1f
         lat: mapState.center.lat,
         lon: mapState.center.lon,
         zoom: mapState.zoom,
@@ -245,13 +233,9 @@
     return { id };
   }
 
-<<<<<<< HEAD
-  $scope.showTimepickerInTopNav = false; // used by kbn-top-nav directive to disable timepicker in top nav
-=======
   // Hide angular timepicer/refresh UI from top nav
   timefilter.disableTimeRangeSelector();
   timefilter.disableAutoRefreshSelector();
->>>>>>> 779c9e1f
   $scope.showDatePicker = true; // used by query-bar directive to enable timepikcer in query bar
   $scope.topNavMenu = [{
     key: 'inspect',
@@ -294,25 +278,4 @@
       showSaveModal(saveModal);
     }
   }];
-<<<<<<< HEAD
-
-  function updateTheme() {
-    $scope.$evalAsync(() => {
-      isDarkTheme ? setDarkTheme() : setLightTheme();
-    });
-  }
-
-  function setDarkTheme() {
-    chrome.removeApplicationClass(['theme-light']);
-    chrome.addApplicationClass('theme-dark');
-    applyTheme('dark');
-  }
-
-  function setLightTheme() {
-    chrome.removeApplicationClass(['theme-dark']);
-    chrome.addApplicationClass('theme-light');
-    applyTheme('light');
-  }
-=======
->>>>>>> 779c9e1f
 });