/*
 * Copyright Elasticsearch B.V. and/or licensed to Elasticsearch B.V. under one
 * or more contributor license agreements. Licensed under the Elastic License;
 * you may not use this file except in compliance with the Elastic License.
 */

export { xpackInfoRoute } from './xpack_info';
export { telemetryRoute } from './telemetry';
<<<<<<< HEAD
export { featuresRoute } from './features';
=======
export { settingsRoute } from './settings';
>>>>>>> c26ddbfe
<|MERGE_RESOLUTION|>--- conflicted
+++ resolved
@@ -6,8 +6,5 @@
 
 export { xpackInfoRoute } from './xpack_info';
 export { telemetryRoute } from './telemetry';
-<<<<<<< HEAD
 export { featuresRoute } from './features';
-=======
-export { settingsRoute } from './settings';
->>>>>>> c26ddbfe
+export { settingsRoute } from './settings';