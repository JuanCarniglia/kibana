/*
 * Copyright Elasticsearch B.V. and/or licensed to Elasticsearch B.V. under one
 * or more contributor license agreements. Licensed under the Elastic License;
 * you may not use this file except in compliance with the Elastic License.
 */

import { resolve } from 'path';
import dedent from 'dedent';
import {
  XPACK_DEFAULT_ADMIN_EMAIL_UI_SETTING,
  XPACK_INFO_API_DEFAULT_POLL_FREQUENCY_IN_MILLIS
} from '../../server/lib/constants';
import { mirrorPluginStatus } from '../../server/lib/mirror_plugin_status';
import { replaceInjectedVars } from './server/lib/replace_injected_vars';
import { setupXPackMain } from './server/lib/setup_xpack_main';
import {
  xpackInfoRoute,
  telemetryRoute,
<<<<<<< HEAD
  featuresRoute,
=======
  settingsRoute,
>>>>>>> c26ddbfe
} from './server/routes/api/v1';
import {
  CONFIG_TELEMETRY,
  CONFIG_TELEMETRY_DESC,
} from './common/constants';
import mappings from './mappings.json';

export { callClusterFactory } from './server/lib/call_cluster_factory';
import { registerOssFeatures } from './server/lib/register_oss_features';

/**
 * Determine if Telemetry is enabled.
 *
 * @param {Object} config Kibana configuration object.
 */
function isTelemetryEnabled(config) {
  const enabled = config.get('xpack.xpack_main.telemetry.enabled');

  // Remove deprecated 'report_stats' in 7.0
  if (enabled) {
    // if xpack.monitoring.enabled is false, then report_stats cannot be defined
    return !config.get('xpack.monitoring.enabled') || config.get('xpack.monitoring.report_stats');
  }

  return enabled;
}

export const xpackMain = (kibana) => {
  return new kibana.Plugin({
    id: 'xpack_main',
    configPrefix: 'xpack.xpack_main',
    publicDir: resolve(__dirname, 'public'),
    require: ['elasticsearch'],

    config(Joi) {
      return Joi.object({
        enabled: Joi.boolean().default(true),
        telemetry: Joi.object({
          enabled: Joi.boolean().default(true),
          url: Joi.when('$dev', {
            is: true,
            then: Joi.string().default('https://telemetry-staging.elastic.co/xpack/v1/send'),
            otherwise: Joi.string().default('https://telemetry.elastic.co/xpack/v1/send')
          }),
        }).default(),
        xpack_api_polling_frequency_millis: Joi.number().default(XPACK_INFO_API_DEFAULT_POLL_FREQUENCY_IN_MILLIS),
      }).default();
    },

    uiExports: {
      managementSections: ['plugins/xpack_main/views/management'],
      uiSettingDefaults: {
        [CONFIG_TELEMETRY]: {
          name: 'Telemetry opt-in',
          description: CONFIG_TELEMETRY_DESC,
          value: false,
          readonly: true,
        },
        [XPACK_DEFAULT_ADMIN_EMAIL_UI_SETTING]: {
          name: 'Admin email',
          // TODO: change the description when email address is used for more things?
          description: `Recipient email address for X-Pack admin operations, such as Cluster Alert email notifications from Monitoring.`,
          type: 'string', // TODO: Any way of ensuring this is a valid email address?
          value: null
        }
      },
      savedObjectSchemas: {
        telemetry: {
          isNamespaceAgnostic: true,
        },
      },
      injectDefaultVars(server) {
        const config = server.config();
        return {
          telemetryUrl: config.get('xpack.xpack_main.telemetry.url'),
          telemetryEnabled: isTelemetryEnabled(config),
          telemetryOptedIn: null,
          activeSpace: null,
          spacesEnabled: config.get('xpack.spaces.enabled'),
        };
      },
      hacks: [
        'plugins/xpack_main/hacks/check_xpack_info_change',
        'plugins/xpack_main/hacks/telemetry_opt_in',
        'plugins/xpack_main/hacks/telemetry_trigger',
      ],
      replaceInjectedVars,
      __webpackPluginProvider__(webpack) {
        return new webpack.BannerPlugin({
          banner: dedent`
            /*! Copyright Elasticsearch B.V. and/or licensed to Elasticsearch B.V. under one or more contributor license agreements.
             * Licensed under the Elastic License; you may not use this file except in compliance with the Elastic License. */
          `,
          raw: true,
        });
      },
      mappings,
    },

    init(server) {
      mirrorPluginStatus(server.plugins.elasticsearch, this, 'yellow', 'red');

      setupXPackMain(server);
      registerOssFeatures();

      // register routes
      xpackInfoRoute(server);
      telemetryRoute(server);
      settingsRoute(server, this.kbnServer);
      featuresRoute(server);
    }
  });
};<|MERGE_RESOLUTION|>--- conflicted
+++ resolved
@@ -16,11 +16,8 @@
 import {
   xpackInfoRoute,
   telemetryRoute,
-<<<<<<< HEAD
   featuresRoute,
-=======
   settingsRoute,
->>>>>>> c26ddbfe
 } from './server/routes/api/v1';
 import {
   CONFIG_TELEMETRY,
