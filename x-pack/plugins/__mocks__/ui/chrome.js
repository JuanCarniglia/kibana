/*
 * Copyright Elasticsearch B.V. and/or licensed to Elasticsearch B.V. under one
 * or more contributor license agreements. Licensed under the Elastic License;
 * you may not use this file except in compliance with the Elastic License.
 */

import { uiCapabilities } from './capabilities';

function getUiSettingsClient() {
  return {
    get: key => {
      switch (key) {
        case 'timepicker:timeDefaults':
          return { from: 'now-15m', to: 'now', mode: 'quick' };
        case 'timepicker:refreshIntervalDefaults':
          return { display: 'Off', pause: false, value: 0 };
        default:
          throw new Error(`Unexpected config key: ${key}`);
      }
    }
  };
}

function addBasePath(path) {
  return path;
}

function getInjected(key) {
  switch (key) {
    case 'apmIndexPattern':
      return 'apm*';
    case 'mlEnabled':
      return true;
<<<<<<< HEAD
    case 'uiCapabilities':
      return uiCapabilities;
=======
    case 'isCloudEnabled':
      return false;
>>>>>>> 2bbc8210
    default:
      throw new Error(`Unexpected config key: ${key}`);
  }
}

export default {
  getInjected,
  addBasePath,
  getUiSettingsClient
};<|MERGE_RESOLUTION|>--- conflicted
+++ resolved
@@ -31,13 +31,10 @@
       return 'apm*';
     case 'mlEnabled':
       return true;
-<<<<<<< HEAD
     case 'uiCapabilities':
       return uiCapabilities;
-=======
     case 'isCloudEnabled':
       return false;
->>>>>>> 2bbc8210
     default:
       throw new Error(`Unexpected config key: ${key}`);
   }
