/*
 * Copyright Elasticsearch B.V. and/or licensed to Elasticsearch B.V. under one
 * or more contributor license agreements. Licensed under the Elastic License;
 * you may not use this file except in compliance with the Elastic License.
 */

import React from 'react';
import { Route, Switch } from 'react-router-dom';
import styled from 'styled-components';
import { px, topNavHeight, unit, units } from '../../../style/variables';
// @ts-ignore
import ConnectRouterToRedux from '../../shared/ConnectRouterToRedux';
import { GlobalFetchIndicator } from './GlobalFetchIndicator';
import { LicenseCheck } from './LicenseCheck';
import { routes } from './routeConfig';
import { ScrollToTopOnPathChange } from './ScrollToTopOnPathChange';
import { UpdateBreadcrumbs } from './UpdateBreadcrumbs';

const MainContainer = styled.div`
  min-width: ${px(unit * 50)};
  padding: ${px(units.plus)};
  min-height: calc(100vh - ${topNavHeight});
`;

export function Main() {
  return (
<<<<<<< HEAD
    <MainContainer data-test-subj="apmMainContainer">
      <UpdateBreadcrumbs />
      <Route component={ConnectRouterToRedux} />
      <Route component={ScrollToTopOnPathChange} />
      <LicenseCheck>
        <Switch>
          {routes.map((route, i) => (
            <Route key={i} {...route} />
          ))}
        </Switch>
      </LicenseCheck>
    </MainContainer>
=======
    <GlobalFetchIndicator>
      <MainContainer>
        <UpdateBreadcrumbs />
        <Route component={ConnectRouterToRedux} />
        <Route component={ScrollToTopOnPathChange} />
        <LicenseCheck>
          <Switch>
            {routes.map((route, i) => (
              <Route key={i} {...route} />
            ))}
          </Switch>
        </LicenseCheck>
      </MainContainer>
    </GlobalFetchIndicator>
>>>>>>> 65a5d528
  );
}<|MERGE_RESOLUTION|>--- conflicted
+++ resolved
@@ -24,22 +24,8 @@
 
 export function Main() {
   return (
-<<<<<<< HEAD
-    <MainContainer data-test-subj="apmMainContainer">
-      <UpdateBreadcrumbs />
-      <Route component={ConnectRouterToRedux} />
-      <Route component={ScrollToTopOnPathChange} />
-      <LicenseCheck>
-        <Switch>
-          {routes.map((route, i) => (
-            <Route key={i} {...route} />
-          ))}
-        </Switch>
-      </LicenseCheck>
-    </MainContainer>
-=======
     <GlobalFetchIndicator>
-      <MainContainer>
+      <MainContainer data-test-subj="apmMainContainer">
         <UpdateBreadcrumbs />
         <Route component={ConnectRouterToRedux} />
         <Route component={ScrollToTopOnPathChange} />
@@ -52,6 +38,5 @@
         </LicenseCheck>
       </MainContainer>
     </GlobalFetchIndicator>
->>>>>>> 65a5d528
   );
 }