/*
 * Copyright Elasticsearch B.V. and/or licensed to Elasticsearch B.V. under one
 * or more contributor license agreements. Licensed under the Elastic License;
 * you may not use this file except in compliance with the Elastic License.
 */

import { EuiCode, EuiFieldText, EuiForm, EuiFormRow, EuiSpacer, EuiTitle } from '@elastic/eui';
import React from 'react';

import { FormattedMessage } from '@kbn/i18n/react';
import { InputFieldProps } from './source_configuration_form_state';

interface IndicesConfigurationPanelProps {
  isLoading: boolean;
  readOnly: boolean;
  logAliasFieldProps: InputFieldProps;
  metricAliasFieldProps: InputFieldProps;
}

export const IndicesConfigurationPanel = ({
  isLoading,
  readOnly,
  logAliasFieldProps,
  metricAliasFieldProps,
}: IndicesConfigurationPanelProps) => (
  <EuiForm>
    <EuiTitle size="s">
      <h3>
        <FormattedMessage
          id="xpack.infra.sourceConfiguration.indicesSectionTitle"
          defaultMessage="Indices"
        />
      </h3>
    </EuiTitle>
    <EuiSpacer size="m" />
    <EuiFormRow
      error={metricAliasFieldProps.error}
      fullWidth
      helpText={
        <FormattedMessage
          id="xpack.infra.sourceConfiguration.metricIndicesDescription"
          defaultMessage="Index pattern for matching indices that contain Metricbeat data. The recommended value is {defaultValue}."
          values={{
            defaultValue: <EuiCode>metricbeat-*</EuiCode>,
          }}
        />
      }
      isInvalid={metricAliasFieldProps.isInvalid}
      label={
        <FormattedMessage
          id="xpack.infra.sourceConfiguration.metricIndicesLabel"
          defaultMessage="Metric indices"
        />
      }
    >
      <EuiFieldText
        data-test-subj="metricIndicesInput"
        fullWidth
        disabled={isLoading}
        readOnly={readOnly}
        isLoading={isLoading}
        {...metricAliasFieldProps}
      />
    </EuiFormRow>
    <EuiFormRow
      error={logAliasFieldProps.error}
      fullWidth
      helpText={
        <FormattedMessage
          id="xpack.infra.sourceConfiguration.logIndicesDescription"
          defaultMessage="Index pattern for matching indices that contain log data. The recommended value is {defaultValue}."
          values={{
            defaultValue: <EuiCode>filebeat-*</EuiCode>,
          }}
        />
      }
      isInvalid={logAliasFieldProps.isInvalid}
      label={
        <FormattedMessage
          id="xpack.infra.sourceConfiguration.logIndicesLabel"
          defaultMessage="Log indices"
        />
      }
    >
      <EuiFieldText
<<<<<<< HEAD
        fullWidth
        disabled={isLoading}
        readOnly={readOnly}
=======
        data-test-subj="logIndicesInput"
        fullWidth
        disabled={isLoading}
>>>>>>> b9f81edf
        isLoading={isLoading}
        {...logAliasFieldProps}
      />
    </EuiFormRow>
  </EuiForm>
);<|MERGE_RESOLUTION|>--- conflicted
+++ resolved
@@ -83,16 +83,11 @@
       }
     >
       <EuiFieldText
-<<<<<<< HEAD
-        fullWidth
-        disabled={isLoading}
-        readOnly={readOnly}
-=======
         data-test-subj="logIndicesInput"
         fullWidth
         disabled={isLoading}
->>>>>>> b9f81edf
         isLoading={isLoading}
+        readOnly={readOnly}
         {...logAliasFieldProps}
       />
     </EuiFormRow>
