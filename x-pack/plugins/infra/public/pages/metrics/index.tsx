--- conflicted
+++ resolved
@@ -16,6 +16,7 @@
 import { InjectedIntl, injectI18n } from '@kbn/i18n/react';
 import { GraphQLFormattedError } from 'graphql';
 import React from 'react';
+
 import { injectUICapabilities, UICapabilities } from 'ui/capabilities/react';
 import euiStyled, { EuiTheme, withTheme } from '../../../../../common/eui_styled_components';
 import { InfraMetricsErrorCodes } from '../../../common/errors';
@@ -90,197 +91,164 @@
           }
           const layouts = layoutCreator(this.props.theme);
 
-<<<<<<< HEAD
           return (
-            <WithSource>
-              {({ sourceId }) => (
-                <WithMetricsTime resetOnUnmount>
-                  {({
-                    currentTimeRange,
-                    isAutoReloading,
-                    setRangeTime,
-                    startMetricsAutoReload,
-                    stopMetricsAutoReload,
-=======
-        return (
-          <MetricDetailPageProviders>
-            <WithSource>
-              {({ sourceId }) => (
-                <WithMetricsTime>
-                  {({
-                    timeRange,
-                    setTimeRange,
-                    refreshInterval,
-                    setRefreshInterval,
-                    isAutoReloading,
-                    setAutoReload,
->>>>>>> b9f81edf
-                  }) => (
-                    <WithMetadata
-                      layouts={layouts}
-                      sourceId={sourceId}
-                      nodeType={nodeType}
-                      nodeId={nodeId}
-                    >
-                      {({ name, filteredLayouts, loading: metadataLoading }) => {
-                        const breadcrumbs = [
-                          {
-                            href: '#/',
-                            text: intl.formatMessage({
-                              id: 'xpack.infra.header.infrastructureTitle',
-                              defaultMessage: 'Infrastructure',
-                            }),
-                          },
-                          { text: name },
-                        ];
-                        return (
-                          <ColumnarPage>
-                            <Header breadcrumbs={breadcrumbs} />
-<<<<<<< HEAD
-                            <SourceConfigurationFlyout
-                              shouldAllowEdit={
-                                uiCapabilities.infrastructure.configureSource as boolean
-                              }
-                            />
-=======
-                            <SourceConfigurationFlyout />
->>>>>>> b9f81edf
-                            <WithMetricsTimeUrlState />
-                            <DocumentTitle
-                              title={intl.formatMessage(
-                                {
-                                  id: 'xpack.infra.metricDetailPage.documentTitle',
-                                  defaultMessage: 'Infrastructure | Metrics | {name}',
-                                },
-                                {
-                                  name,
+            <MetricDetailPageProviders>
+              <WithSource>
+                {({ sourceId }) => (
+                  <WithMetricsTime>
+                    {({
+                      timeRange,
+                      setTimeRange,
+                      refreshInterval,
+                      setRefreshInterval,
+                      isAutoReloading,
+                      setAutoReload,
+                    }) => (
+                      <WithMetadata
+                        layouts={layouts}
+                        sourceId={sourceId}
+                        nodeType={nodeType}
+                        nodeId={nodeId}
+                      >
+                        {({ name, filteredLayouts, loading: metadataLoading }) => {
+                          const breadcrumbs = [
+                            {
+                              href: '#/',
+                              text: intl.formatMessage({
+                                id: 'xpack.infra.header.infrastructureTitle',
+                                defaultMessage: 'Infrastructure',
+                              }),
+                            },
+                            { text: name },
+                          ];
+                          return (
+                            <ColumnarPage>
+                              <Header breadcrumbs={breadcrumbs} />
+                              <SourceConfigurationFlyout
+                                shouldAllowEdit={
+                                  uiCapabilities.infrastructure.configureSource as boolean
                                 }
-                              )}
-                            />
-<<<<<<< HEAD
-                            <DetailPageContent data-test-subj="infraMetricsPage">
-                              <WithMetrics
-                                layouts={filteredLayouts}
-                                sourceId={sourceId}
-                                timerange={currentTimeRange as InfraTimerangeInput}
-=======
-                            <DetailPageContent>
-                              <WithMetrics
-                                layouts={filteredLayouts}
-                                sourceId={sourceId}
-                                timerange={timeRange as InfraTimerangeInput}
->>>>>>> b9f81edf
-                                nodeType={nodeType}
-                                nodeId={nodeId}
-                              >
-                                {({ metrics, error, loading, refetch }) => {
-                                  if (error) {
-                                    const invalidNodeError = error.graphQLErrors.some(
-                                      (err: GraphQLFormattedError) =>
-                                        err.code === InfraMetricsErrorCodes.invalid_node
+                              />
+                              <WithMetricsTimeUrlState />
+                              <DocumentTitle
+                                title={intl.formatMessage(
+                                  {
+                                    id: 'xpack.infra.metricDetailPage.documentTitle',
+                                    defaultMessage: 'Infrastructure | Metrics | {name}',
+                                  },
+                                  {
+                                    name,
+                                  }
+                                )}
+                              />
+                              <DetailPageContent data-test-subj="infraMetricsPage">
+                                <WithMetrics
+                                  layouts={filteredLayouts}
+                                  sourceId={sourceId}
+                                  timerange={timeRange as InfraTimerangeInput}
+                                  nodeType={nodeType}
+                                  nodeId={nodeId}
+                                >
+                                  {({ metrics, error, loading, refetch }) => {
+                                    if (error) {
+                                      const invalidNodeError = error.graphQLErrors.some(
+                                        (err: GraphQLFormattedError) =>
+                                          err.code === InfraMetricsErrorCodes.invalid_node
+                                      );
+
+                                      return (
+                                        <>
+                                          <DocumentTitle
+                                            title={(previousTitle: string) =>
+                                              intl.formatMessage(
+                                                {
+                                                  id:
+                                                    'xpack.infra.metricDetailPage.documentTitleError',
+                                                  defaultMessage: '{previousTitle} | Uh oh',
+                                                },
+                                                {
+                                                  previousTitle,
+                                                }
+                                              )
+                                            }
+                                          />
+                                          {invalidNodeError ? (
+                                            <InvalidNodeError nodeName={name} />
+                                          ) : (
+                                            <ErrorPageBody message={error.message} />
+                                          )}
+                                        </>
+                                      );
+                                    }
+                                    return (
+                                      <EuiPage style={{ flex: '1 0 auto' }}>
+                                        <MetricsSideNav
+                                          layouts={filteredLayouts}
+                                          loading={metadataLoading}
+                                          nodeName={name}
+                                          handleClick={this.handleClick}
+                                        />
+                                        <AutoSizer content={false} bounds detectAnyWindowResize>
+                                          {({ measureRef, bounds: { width = 0 } }) => {
+                                            return (
+                                              <MetricsDetailsPageColumn innerRef={measureRef}>
+                                                <EuiPageBody style={{ width: `${width}px` }}>
+                                                  <EuiPageHeader style={{ flex: '0 0 auto' }}>
+                                                    <EuiPageHeaderSection style={{ width: '100%' }}>
+                                                      <MetricsTitleTimeRangeContainer>
+                                                        <EuiHideFor sizes={['xs', 's']}>
+                                                          <EuiTitle size="m">
+                                                            <h1>{name}</h1>
+                                                          </EuiTitle>
+                                                        </EuiHideFor>
+                                                        <MetricsTimeControls
+                                                          currentTimeRange={timeRange}
+                                                          isLiveStreaming={isAutoReloading}
+                                                          refreshInterval={refreshInterval}
+                                                          setRefreshInterval={setRefreshInterval}
+                                                          onChangeTimeRange={setTimeRange}
+                                                          setAutoReload={setAutoReload}
+                                                        />
+                                                      </MetricsTitleTimeRangeContainer>
+                                                    </EuiPageHeaderSection>
+                                                  </EuiPageHeader>
+
+                                                  <EuiPageContentWithRelative>
+                                                    <Metrics
+                                                      label={name}
+                                                      nodeId={nodeId}
+                                                      layouts={filteredLayouts}
+                                                      metrics={metrics}
+                                                      loading={
+                                                        metrics.length > 0 && isAutoReloading
+                                                          ? false
+                                                          : loading
+                                                      }
+                                                      refetch={refetch}
+                                                      onChangeRangeTime={setTimeRange}
+                                                      isLiveStreaming={isAutoReloading}
+                                                      stopLiveStreaming={() => setAutoReload(false)}
+                                                    />
+                                                  </EuiPageContentWithRelative>
+                                                </EuiPageBody>
+                                              </MetricsDetailsPageColumn>
+                                            );
+                                          }}
+                                        </AutoSizer>
+                                      </EuiPage>
                                     );
-
-                                    return (
-                                      <>
-                                        <DocumentTitle
-                                          title={(previousTitle: string) =>
-                                            intl.formatMessage(
-                                              {
-                                                id:
-                                                  'xpack.infra.metricDetailPage.documentTitleError',
-                                                defaultMessage: '{previousTitle} | Uh oh',
-                                              },
-                                              {
-                                                previousTitle,
-                                              }
-                                            )
-                                          }
-                                        />
-                                        {invalidNodeError ? (
-                                          <InvalidNodeError nodeName={name} />
-                                        ) : (
-                                          <ErrorPageBody message={error.message} />
-                                        )}
-                                      </>
-                                    );
-                                  }
-                                  return (
-                                    <EuiPage style={{ flex: '1 0 auto' }}>
-                                      <MetricsSideNav
-                                        layouts={filteredLayouts}
-                                        loading={metadataLoading}
-                                        nodeName={name}
-                                        handleClick={this.handleClick}
-                                      />
-                                      <AutoSizer content={false} bounds detectAnyWindowResize>
-                                        {({ measureRef, bounds: { width = 0 } }) => {
-                                          return (
-                                            <MetricsDetailsPageColumn innerRef={measureRef}>
-                                              <EuiPageBody style={{ width: `${width}px` }}>
-                                                <EuiPageHeader style={{ flex: '0 0 auto' }}>
-                                                  <EuiPageHeaderSection style={{ width: '100%' }}>
-                                                    <MetricsTitleTimeRangeContainer>
-                                                      <EuiHideFor sizes={['xs', 's']}>
-                                                        <EuiTitle size="m">
-                                                          <h1>{name}</h1>
-                                                        </EuiTitle>
-                                                      </EuiHideFor>
-                                                      <MetricsTimeControls
-<<<<<<< HEAD
-                                                        currentTimeRange={currentTimeRange}
-                                                        isLiveStreaming={isAutoReloading}
-                                                        onChangeRangeTime={setRangeTime}
-                                                        startLiveStreaming={startMetricsAutoReload}
-                                                        stopLiveStreaming={stopMetricsAutoReload}
-=======
-                                                        currentTimeRange={timeRange}
-                                                        isLiveStreaming={isAutoReloading}
-                                                        refreshInterval={refreshInterval}
-                                                        setRefreshInterval={setRefreshInterval}
-                                                        onChangeTimeRange={setTimeRange}
-                                                        setAutoReload={setAutoReload}
->>>>>>> b9f81edf
-                                                      />
-                                                    </MetricsTitleTimeRangeContainer>
-                                                  </EuiPageHeaderSection>
-                                                </EuiPageHeader>
-<<<<<<< HEAD
-
-                                                <EuiPageContentWithRelative>
-                                                  <Metrics
-                                                    label={name}
-                                                    nodeId={nodeId}
-                                                    layouts={filteredLayouts}
-                                                    metrics={metrics}
-                                                    loading={
-                                                      metrics.length > 0 && isAutoReloading
-                                                        ? false
-                                                        : loading
-                                                    }
-                                                    refetch={refetch}
-                                                    onChangeRangeTime={setRangeTime}
-                                                    isLiveStreaming={isAutoReloading}
-                                                    stopLiveStreaming={stopMetricsAutoReload}
-                                                  />
-                                                </EuiPageContentWithRelative>
-                                              </EuiPageBody>
-                                            </MetricsDetailsPageColumn>
-                                          );
-                                        }}
-                                      </AutoSizer>
-                                    </EuiPage>
-                                  );
-                                }}
-                              </WithMetrics>
-                            </DetailPageContent>
-                          </ColumnarPage>
-                        );
-                      }}
-                    </WithMetadata>
-                  )}
-                </WithMetricsTime>
-              )}
-            </WithSource>
+                                  }}
+                                </WithMetrics>
+                              </DetailPageContent>
+                            </ColumnarPage>
+                          );
+                        }}
+                      </WithMetadata>
+                    )}
+                  </WithMetricsTime>
+                )}
+              </WithSource>
+            </MetricDetailPageProviders>
           );
         }
 
@@ -291,46 +259,6 @@
             el.scrollIntoView();
           }
         };
-=======
-
-                                                <EuiPageContentWithRelative>
-                                                  <Metrics
-                                                    label={name}
-                                                    nodeId={nodeId}
-                                                    layouts={filteredLayouts}
-                                                    metrics={metrics}
-                                                    loading={
-                                                      metrics.length > 0 && isAutoReloading
-                                                        ? false
-                                                        : loading
-                                                    }
-                                                    refetch={refetch}
-                                                    onChangeRangeTime={setTimeRange}
-                                                    isLiveStreaming={isAutoReloading}
-                                                    stopLiveStreaming={() => setAutoReload(false)}
-                                                  />
-                                                </EuiPageContentWithRelative>
-                                              </EuiPageBody>
-                                            </MetricsDetailsPageColumn>
-                                          );
-                                        }}
-                                      </AutoSizer>
-                                    </EuiPage>
-                                  );
-                                }}
-                              </WithMetrics>
-                            </DetailPageContent>
-                          </ColumnarPage>
-                        );
-                      }}
-                    </WithMetadata>
-                  )}
-                </WithMetricsTime>
-              )}
-            </WithSource>
-          </MetricDetailPageProviders>
-        );
->>>>>>> b9f81edf
       }
     )
   )
