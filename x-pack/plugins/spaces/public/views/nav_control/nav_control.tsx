--- conflicted
+++ resolved
@@ -58,24 +58,14 @@
     $scope.$parent.$watch('isVisible', function isVisibleWatcher(isVisible: boolean) {
       if (isVisible && !mounted && !pathProvider.isUnauthenticated()) {
         render(
-<<<<<<< HEAD
-          <NavControlPopover
-            spacesManager={spacesManager}
-            activeSpace={activeSpace}
-            anchorPosition={'rightCenter'}
-            buttonClass={SpacesGlobalNavButton}
-          />,
-=======
           <I18nProvider>
             <NavControlPopover
               spacesManager={spacesManager}
               activeSpace={activeSpace}
-              userProfile={userProfile}
               anchorPosition={'rightCenter'}
               buttonClass={SpacesGlobalNavButton}
             />
           </I18nProvider>,
->>>>>>> c26ddbfe
           domNode
         );
         mounted = true;
@@ -122,24 +112,14 @@
       spacesManager = new SpacesManager($http, chrome, spaceSelectorURL);
 
       ReactDOM.render(
-<<<<<<< HEAD
-        <NavControlPopover
-          spacesManager={spacesManager}
-          activeSpace={activeSpace}
-          anchorPosition="downLeft"
-          buttonClass={SpacesHeaderNavButton}
-        />,
-=======
         <I18nProvider>
           <NavControlPopover
             spacesManager={spacesManager}
             activeSpace={activeSpace}
-            userProfile={userProfile}
             anchorPosition="downLeft"
             buttonClass={SpacesHeaderNavButton}
           />
         </I18nProvider>,
->>>>>>> c26ddbfe
         el
       );
     },
