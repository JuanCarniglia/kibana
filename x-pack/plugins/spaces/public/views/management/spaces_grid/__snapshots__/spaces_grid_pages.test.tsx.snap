// Jest Snapshot v1, https://goo.gl/fbAQLP

exports[`SpacesGridPage renders as expected 1`] = `
<div
  className="spcGridPage"
>
  <EuiPageContent
    horizontalPosition="center"
    panelPaddingSize="l"
  >
    <EuiFlexGroup
      alignItems="stretch"
      component="div"
      direction="row"
      gutterSize="l"
      justifyContent="spaceBetween"
      responsive={true}
      wrap={false}
    >
      <EuiFlexItem
        component="div"
        grow={false}
      >
        <EuiTitle
          size="m"
          textTransform="none"
        >
          <h1>
            <FormattedMessage
              defaultMessage="Spaces"
              id="xpack.spaces.management.spacesGridPage.spacesTitle"
              values={Object {}}
            />
<<<<<<< HEAD
          </EuiButton>
        </EuiFlexItem>
      </EuiFlexGroup>
      <EuiSpacer
        size="l"
      />
      <EuiInMemoryTable
        columns={
          Array [
            Object {
              "field": "name",
              "name": "",
              "render": [Function],
              "sortable": true,
              "width": "50px",
            },
            Object {
              "field": "name",
              "name": "Space",
              "render": [Function],
              "sortable": true,
            },
            Object {
              "field": "description",
              "name": "Description",
              "sortable": true,
            },
            Object {
              "field": "disabledFeatures",
              "name": "Features",
              "render": [Function],
              "sortable": true,
            },
            Object {
              "field": "id",
              "name": "Identifier",
              "render": [Function],
              "sortable": true,
            },
            Object {
              "actions": Array [
                Object {
                  "render": [Function],
                },
                Object {
                  "available": [Function],
                  "render": [Function],
                },
              ],
              "name": "Actions",
            },
          ]
        }
        executeQueryOptions={Object {}}
        hasActions={true}
        itemId="id"
        items={Array []}
        loading={true}
        message={
=======
          </h1>
        </EuiTitle>
        <EuiText
          color="subdued"
          grow={true}
          size="m"
        >
          <p>
            Organize your dashboards and other saved objects into meaningful categories.
          </p>
        </EuiText>
      </EuiFlexItem>
      <EuiFlexItem
        component="div"
        grow={false}
      >
        <EuiButton
          color="primary"
          fill={true}
          iconSide="left"
          onClick={[Function]}
          type="button"
        >
>>>>>>> df43e203
          <FormattedMessage
            defaultMessage="Create a space"
            id="xpack.spaces.management.spacesGridPage.createSpaceButtonLabel"
            values={Object {}}
          />
        </EuiButton>
      </EuiFlexItem>
    </EuiFlexGroup>
    <EuiSpacer
      size="l"
    />
    <EuiInMemoryTable
      columns={
        Array [
          Object {
            "field": "name",
            "name": "",
            "render": [Function],
            "sortable": true,
            "width": "50px",
          },
          Object {
            "field": "name",
            "name": "Space",
            "render": [Function],
            "sortable": true,
          },
          Object {
            "field": "id",
            "name": "Identifier",
            "sortable": true,
          },
          Object {
            "field": "description",
            "name": "Description",
            "sortable": true,
          },
          Object {
            "actions": Array [
              Object {
                "render": [Function],
              },
              Object {
                "available": [Function],
                "render": [Function],
              },
            ],
            "name": "Actions",
          },
        ]
      }
      executeQueryOptions={Object {}}
      hasActions={true}
      itemId="id"
      items={Array []}
      loading={true}
      message={
        <FormattedMessage
          defaultMessage="loading…"
          id="xpack.spaces.management.spacesGridPage.loadingTitle"
          values={Object {}}
        />
      }
      pagination={true}
      responsive={true}
      search={
        Object {
          "box": Object {
            "placeholder": "Search",
          },
        }
      }
      sorting={false}
    />
  </EuiPageContent>
  <Component />
</div>
`;

exports[`SpacesGridPage renders the list of spaces 1`] = `
Array [
  <Component
    announceSpaceName={true}
    size="s"
    space={
      Object {
        "_reserved": true,
        "disabledFeatures": Array [],
        "id": "default",
        "name": "Default",
      }
    }
  >
    <EuiAvatar
      color="#461A0A"
      data-test-subj="space-avatar-default"
      initials="D"
      initialsLength={2}
      name="Default"
      size="s"
      type="space"
    >
      <div
        aria-label="Default"
        className="euiAvatar euiAvatar--s euiAvatar--space"
        data-test-subj="space-avatar-default"
        style={
          Object {
            "backgroundColor": "#461A0A",
            "backgroundImage": "none",
            "color": "#FFFFFF",
          }
        }
        title="Default"
      >
        <span
          aria-hidden="true"
        >
          D
        </span>
      </div>
    </EuiAvatar>
  </Component>,
  <Component
    announceSpaceName={true}
    size="s"
    space={
      Object {
        "disabledFeatures": Array [],
        "id": "custom-1",
        "name": "Custom 1",
      }
    }
  >
    <EuiAvatar
      color="#BFA180"
      data-test-subj="space-avatar-custom-1"
      initials="C1"
      initialsLength={2}
      name="Custom 1"
      size="s"
      type="space"
    >
      <div
        aria-label="Custom 1"
        className="euiAvatar euiAvatar--s euiAvatar--space"
        data-test-subj="space-avatar-custom-1"
        style={
          Object {
            "backgroundColor": "#BFA180",
            "backgroundImage": "none",
            "color": "#000000",
          }
        }
        title="Custom 1"
      >
        <span
          aria-hidden="true"
        >
          C1
        </span>
      </div>
    </EuiAvatar>
  </Component>,
  <Component
    announceSpaceName={true}
    size="s"
    space={
      Object {
        "color": "#ABCDEF",
        "description": "my description here",
        "disabledFeatures": Array [],
        "id": "custom-2",
        "initials": "LG",
        "name": "Custom 2",
      }
    }
  >
    <EuiAvatar
      color="#ABCDEF"
      data-test-subj="space-avatar-custom-2"
      initials="LG"
      initialsLength={2}
      name="Custom 2"
      size="s"
      type="space"
    >
      <div
        aria-label="Custom 2"
        className="euiAvatar euiAvatar--s euiAvatar--space"
        data-test-subj="space-avatar-custom-2"
        style={
          Object {
            "backgroundColor": "#ABCDEF",
            "backgroundImage": "none",
            "color": "#000000",
          }
        }
        title="Custom 2"
      >
        <span
          aria-hidden="true"
        >
          LG
        </span>
      </div>
    </EuiAvatar>
  </Component>,
]
`;<|MERGE_RESOLUTION|>--- conflicted
+++ resolved
@@ -31,67 +31,6 @@
               id="xpack.spaces.management.spacesGridPage.spacesTitle"
               values={Object {}}
             />
-<<<<<<< HEAD
-          </EuiButton>
-        </EuiFlexItem>
-      </EuiFlexGroup>
-      <EuiSpacer
-        size="l"
-      />
-      <EuiInMemoryTable
-        columns={
-          Array [
-            Object {
-              "field": "name",
-              "name": "",
-              "render": [Function],
-              "sortable": true,
-              "width": "50px",
-            },
-            Object {
-              "field": "name",
-              "name": "Space",
-              "render": [Function],
-              "sortable": true,
-            },
-            Object {
-              "field": "description",
-              "name": "Description",
-              "sortable": true,
-            },
-            Object {
-              "field": "disabledFeatures",
-              "name": "Features",
-              "render": [Function],
-              "sortable": true,
-            },
-            Object {
-              "field": "id",
-              "name": "Identifier",
-              "render": [Function],
-              "sortable": true,
-            },
-            Object {
-              "actions": Array [
-                Object {
-                  "render": [Function],
-                },
-                Object {
-                  "available": [Function],
-                  "render": [Function],
-                },
-              ],
-              "name": "Actions",
-            },
-          ]
-        }
-        executeQueryOptions={Object {}}
-        hasActions={true}
-        itemId="id"
-        items={Array []}
-        loading={true}
-        message={
-=======
           </h1>
         </EuiTitle>
         <EuiText
@@ -115,7 +54,6 @@
           onClick={[Function]}
           type="button"
         >
->>>>>>> df43e203
           <FormattedMessage
             defaultMessage="Create a space"
             id="xpack.spaces.management.spacesGridPage.createSpaceButtonLabel"
