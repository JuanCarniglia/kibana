// Jest Snapshot v1, https://goo.gl/fbAQLP

exports[`SpacesGridPage renders as expected 1`] = `
<div
  className="spcGridPage"
>
  <EuiPageContent
    horizontalPosition="center"
    panelPaddingSize="l"
  >
    <EuiFlexGroup
      justifyContent="spaceBetween"
    >
      <EuiFlexItem
        grow={false}
      >
        <EuiTitle
          size="m"
          textTransform="none"
        >
          <h1>
            <FormattedMessage
              defaultMessage="Spaces"
              id="xpack.spaces.management.spacesGridPage.spacesTitle"
              values={Object {}}
            />
          </h1>
        </EuiTitle>
        <EuiText
          color="subdued"
          grow={true}
          size="s"
        >
          <p>
            Organize your dashboards and other saved objects into meaningful categories.
          </p>
        </EuiText>
      </EuiFlexItem>
      <EuiFlexItem
        grow={false}
      >
        <EuiButton
          color="primary"
          fill={true}
          iconSide="left"
          onClick={[Function]}
          size="m"
          type="button"
        >
          <FormattedMessage
            defaultMessage="Create a space"
            id="xpack.spaces.management.spacesGridPage.createSpaceButtonLabel"
            values={Object {}}
          />
        </EuiButton>
      </EuiFlexItem>
    </EuiFlexGroup>
    <EuiSpacer
      size="l"
    />
    <EuiInMemoryTable
      columns={
        Array [
          Object {
            "field": "name",
            "name": "",
            "render": [Function],
            "sortable": true,
            "width": "50px",
          },
          Object {
            "field": "name",
            "name": "Space",
            "render": [Function],
            "sortable": true,
          },
          Object {
            "field": "description",
            "name": "Description",
            "sortable": true,
          },
          Object {
            "field": "disabledFeatures",
            "name": "Features",
            "render": [Function],
            "sortable": true,
          },
          Object {
            "field": "id",
            "name": "Identifier",
            "render": [Function],
            "sortable": true,
          },
          Object {
            "actions": Array [
              Object {
                "render": [Function],
              },
              Object {
                "available": [Function],
                "render": [Function],
              },
            ],
            "name": "Actions",
          },
        ]
      }
      executeQueryOptions={Object {}}
      hasActions={true}
      itemId="id"
      items={Array []}
      loading={true}
      message={
        <FormattedMessage
          defaultMessage="loading…"
          id="xpack.spaces.management.spacesGridPage.loadingTitle"
          values={Object {}}
        />
      }
      pagination={true}
      responsive={true}
      search={
        Object {
          "box": Object {
            "placeholder": "Search",
          },
        }
      }
      sorting={false}
    />
  </EuiPageContent>
<<<<<<< HEAD
  <Component />
=======
  <SecureSpaceMessage
    userProfile={
      UserProfileClass {
        "capabilities": Object {
          "manageSpaces": true,
        },
      }
    }
  />
>>>>>>> 65a5d528
</div>
`;

exports[`SpacesGridPage renders the list of spaces 1`] = `
Array [
  <SpaceAvatar
    announceSpaceName={true}
    size="s"
    space={
      Object {
        "_reserved": true,
        "disabledFeatures": Array [],
        "id": "default",
        "name": "Default",
      }
    }
  >
    <EuiAvatar
      color="#461A0A"
      data-test-subj="space-avatar-default"
      initials="D"
      initialsLength={2}
      name="Default"
      size="s"
      type="space"
    >
      <div
        aria-label="Default"
        className="euiAvatar euiAvatar--s euiAvatar--space"
        data-test-subj="space-avatar-default"
        style={
          Object {
            "backgroundColor": "#461A0A",
            "backgroundImage": "none",
            "color": "#FFFFFF",
          }
        }
        title="Default"
      >
        <span
          aria-hidden="true"
        >
          D
        </span>
      </div>
    </EuiAvatar>
  </SpaceAvatar>,
  <SpaceAvatar
    announceSpaceName={true}
    size="s"
    space={
      Object {
        "disabledFeatures": Array [],
        "id": "custom-1",
        "name": "Custom 1",
      }
    }
  >
    <EuiAvatar
      color="#BFA180"
      data-test-subj="space-avatar-custom-1"
      initials="C1"
      initialsLength={2}
      name="Custom 1"
      size="s"
      type="space"
    >
      <div
        aria-label="Custom 1"
        className="euiAvatar euiAvatar--s euiAvatar--space"
        data-test-subj="space-avatar-custom-1"
        style={
          Object {
            "backgroundColor": "#BFA180",
            "backgroundImage": "none",
            "color": "#000000",
          }
        }
        title="Custom 1"
      >
        <span
          aria-hidden="true"
        >
          C1
        </span>
      </div>
    </EuiAvatar>
  </SpaceAvatar>,
  <SpaceAvatar
    announceSpaceName={true}
    size="s"
    space={
      Object {
        "color": "#ABCDEF",
        "description": "my description here",
        "disabledFeatures": Array [],
        "id": "custom-2",
        "initials": "LG",
        "name": "Custom 2",
      }
    }
  >
    <EuiAvatar
      color="#ABCDEF"
      data-test-subj="space-avatar-custom-2"
      initials="LG"
      initialsLength={2}
      name="Custom 2"
      size="s"
      type="space"
    >
      <div
        aria-label="Custom 2"
        className="euiAvatar euiAvatar--s euiAvatar--space"
        data-test-subj="space-avatar-custom-2"
        style={
          Object {
            "backgroundColor": "#ABCDEF",
            "backgroundImage": "none",
            "color": "#000000",
          }
        }
        title="Custom 2"
      >
        <span
          aria-hidden="true"
        >
          LG
        </span>
      </div>
    </EuiAvatar>
  </SpaceAvatar>,
]
`;<|MERGE_RESOLUTION|>--- conflicted
+++ resolved
@@ -129,19 +129,7 @@
       sorting={false}
     />
   </EuiPageContent>
-<<<<<<< HEAD
-  <Component />
-=======
-  <SecureSpaceMessage
-    userProfile={
-      UserProfileClass {
-        "capabilities": Object {
-          "manageSpaces": true,
-        },
-      }
-    }
-  />
->>>>>>> 65a5d528
+  <SecureSpaceMessage />
 </div>
 `;
 
