/*
 * Copyright Elasticsearch B.V. and/or licensed to Elasticsearch B.V. under one
 * or more contributor license agreements. Licensed under the Elastic License;
 * you may not use this file except in compliance with the Elastic License.
 */

import _ from 'lodash';
import routes from 'ui/routes';
import { uiCapabilities } from 'ui/capabilities';
import { kfetch } from 'ui/kfetch';
import { fatalError } from 'ui/notify';
import template from 'plugins/security/views/management/edit_role/edit_role.html';
import 'angular-ui-select';
import 'plugins/security/services/application_privilege';
import 'plugins/security/services/shield_user';
import 'plugins/security/services/shield_role';
import 'plugins/security/services/shield_privileges';
import 'plugins/security/services/shield_indices';

import { IndexPatternsProvider } from 'ui/index_patterns/index_patterns';
import { XPackInfoProvider } from 'plugins/xpack_main/services/xpack_info';
import { SpacesManager } from '../../../../../spaces/public/lib';
import { checkLicenseError } from 'plugins/security/lib/check_license_error';
import { EDIT_ROLES_PATH, ROLES_PATH } from '../management_urls';
import { getEditRoleBreadcrumbs, getCreateRoleBreadcrumbs } from '../breadcrumbs';

import { EditRolePage } from './components';

import React from 'react';
import { render, unmountComponentAtNode } from 'react-dom';
<<<<<<< HEAD
import { I18nProvider } from '@kbn/i18n/react';
=======
import { KibanaAppPrivileges } from '../../../../common/model/kibana_privilege';
import { I18nContext } from 'ui/i18n';
>>>>>>> bfbce221

routes.when(`${EDIT_ROLES_PATH}/:name?`, {
  template,
  k7Breadcrumbs: ($injector, $route) => $injector.invoke(
    $route.current.params.name
      ? getEditRoleBreadcrumbs
      : getCreateRoleBreadcrumbs
  ),
  resolve: {
    role($route, ShieldRole, kbnUrl, Promise, Notifier) {
      const name = $route.current.params.name;

      let role;

      if (name != null) {
        role = ShieldRole.get({ name }).$promise
          .catch((response) => {

            if (response.status !== 404) {
              return fatalError(response);
            }

            const notifier = new Notifier();
            notifier.error(`No "${name}" role found.`);
            kbnUrl.redirect(ROLES_PATH);
            return Promise.halt();
          });

      } else {
        role = Promise.resolve(new ShieldRole({
          elasticsearch: {
            cluster: [],
            indices: [],
            run_as: [],
          },
          kibana: [],
          _unrecognized_applications: [],
        }));
      }

      return role.then(res => res.toJSON());
    },
    users(ShieldUser, kbnUrl, Promise, Private) {
      // $promise is used here because the result is an ngResource, not a promise itself
      return ShieldUser.query().$promise
        .then(users => _.map(users, 'username'))
        .catch(checkLicenseError(kbnUrl, Promise, Private));
    },
    indexPatterns(Private) {
      const indexPatterns = Private(IndexPatternsProvider);
      return indexPatterns.getTitles();
    },
    spaces($http, chrome, spacesEnabled) {
      if (spacesEnabled) {
        return new SpacesManager($http, chrome).getSpaces();
      }
      return [];
    },
    privileges() {
      return  kfetch({ method: 'get', pathname: '/api/security/privileges', query: { includeActions: true } });
    },
    features() {
      return kfetch({ method: 'get', pathname: '/api/features/v1' });
    }
  },
  controllerAs: 'editRole',
  controller($injector, $scope, $http, enableSpaceAwarePrivileges) {
    const $route = $injector.get('$route');
    const Private = $injector.get('Private');

    const role = $route.current.locals.role;

    const xpackInfo = Private(XPackInfoProvider);
    const allowDocumentLevelSecurity = xpackInfo.get('features.security.allowRoleDocumentLevelSecurity');
    const allowFieldLevelSecurity = xpackInfo.get('features.security.allowRoleFieldLevelSecurity');

    if (role.elasticsearch.indices.length === 0) {
      const emptyOption = {
        names: [],
        privileges: []
      };

      if (allowFieldLevelSecurity) {
        emptyOption.field_security = {
          grant: ['*']
        };
      }

      if (allowDocumentLevelSecurity) {
        emptyOption.query = '';
      }

      role.elasticsearch.indices.push(emptyOption);
    }

    const {
      users,
      indexPatterns,
      spaces,
      privileges,
      features,
    } = $route.current.locals;

    $scope.$$postDigest(async () => {
      const domNode = document.getElementById('editRoleReactRoot');

      render(
        <I18nContext>
          <EditRolePage
            runAsUsers={users}
            role={role}
            indexPatterns={indexPatterns}
            httpClient={$http}
            allowDocumentLevelSecurity={allowDocumentLevelSecurity}
            allowFieldLevelSecurity={allowFieldLevelSecurity}
            spaces={spaces}
            spacesEnabled={enableSpaceAwarePrivileges}
            uiCapabilities={uiCapabilities}
            features={features}
            privileges={privileges}
          />
        </I18nContext>, domNode);

      // unmount react on controller destroy
      $scope.$on('$destroy', () => {
        unmountComponentAtNode(domNode);
      });
    });
  }
});<|MERGE_RESOLUTION|>--- conflicted
+++ resolved
@@ -28,12 +28,7 @@
 
 import React from 'react';
 import { render, unmountComponentAtNode } from 'react-dom';
-<<<<<<< HEAD
-import { I18nProvider } from '@kbn/i18n/react';
-=======
-import { KibanaAppPrivileges } from '../../../../common/model/kibana_privilege';
 import { I18nContext } from 'ui/i18n';
->>>>>>> bfbce221
 
 routes.when(`${EDIT_ROLES_PATH}/:name?`, {
   template,
