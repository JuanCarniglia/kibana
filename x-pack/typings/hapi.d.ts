/*
 * Copyright Elasticsearch B.V. and/or licensed to Elasticsearch B.V. under one
 * or more contributor license agreements. Licensed under the Elastic License;
 * you may not use this file except in compliance with the Elastic License.
 */

import 'hapi';

<<<<<<< HEAD
import { CloudPlugin } from '../plugins/cloud';
import { EncryptedSavedObjectsPlugin } from '../plugins/encrypted_saved_objects';
import { XPackMainPlugin } from '../plugins/xpack_main/xpack_main';
import { SecurityPlugin } from '../plugins/security';
import { ActionsPlugin, ActionsClient } from '../plugins/actions';
import { TaskManager } from '../plugins/task_manager';
import { AlertingPlugin, AlertsClient } from '../plugins/alerting';
=======
import { CloudPlugin } from '../legacy/plugins/cloud';
import { EncryptedSavedObjectsPlugin } from '../legacy/plugins/encrypted_saved_objects';
import { XPackMainPlugin } from '../legacy/plugins/xpack_main/xpack_main';
import { SecurityPlugin } from '../legacy/plugins/security';
>>>>>>> 48c5df2e

declare module 'hapi' {
  interface Server {
    taskManager?: TaskManager;
  }
  interface Request {
    getActionsClient?: () => ActionsClient;
    getAlertsClient?: () => AlertsClient;
  }
  interface PluginProperties {
    cloud?: CloudPlugin;
    xpack_main: XPackMainPlugin;
    security?: SecurityPlugin;
    encrypted_saved_objects?: EncryptedSavedObjectsPlugin;
    actions?: ActionsPlugin;
    alerting?: AlertingPlugin;
  }
}<|MERGE_RESOLUTION|>--- conflicted
+++ resolved
@@ -6,20 +6,13 @@
 
 import 'hapi';
 
-<<<<<<< HEAD
-import { CloudPlugin } from '../plugins/cloud';
-import { EncryptedSavedObjectsPlugin } from '../plugins/encrypted_saved_objects';
-import { XPackMainPlugin } from '../plugins/xpack_main/xpack_main';
-import { SecurityPlugin } from '../plugins/security';
-import { ActionsPlugin, ActionsClient } from '../plugins/actions';
-import { TaskManager } from '../plugins/task_manager';
-import { AlertingPlugin, AlertsClient } from '../plugins/alerting';
-=======
 import { CloudPlugin } from '../legacy/plugins/cloud';
 import { EncryptedSavedObjectsPlugin } from '../legacy/plugins/encrypted_saved_objects';
 import { XPackMainPlugin } from '../legacy/plugins/xpack_main/xpack_main';
 import { SecurityPlugin } from '../legacy/plugins/security';
->>>>>>> 48c5df2e
+import { ActionsPlugin, ActionsClient } from '../legacy/plugins/actions';
+import { TaskManager } from '../legacy/plugins/task_manager';
+import { AlertingPlugin, AlertsClient } from '../legacy/plugins/alerting';
 
 declare module 'hapi' {
   interface Server {
