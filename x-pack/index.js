--- conflicted
+++ resolved
@@ -4,49 +4,6 @@
  * you may not use this file except in compliance with the Elastic License.
  */
 
-<<<<<<< HEAD
-import { xpackMain } from './plugins/xpack_main';
-import { graph } from './plugins/graph';
-import { monitoring } from './plugins/monitoring';
-import { reporting } from './plugins/reporting';
-import { security } from './plugins/security';
-import { searchprofiler } from './plugins/searchprofiler';
-import { ml } from './plugins/ml';
-import { tilemap } from './plugins/tilemap';
-import { watcher } from './plugins/watcher';
-import { grokdebugger } from './plugins/grokdebugger';
-import { dashboardMode } from './plugins/dashboard_mode';
-import { logstash } from './plugins/logstash';
-import { beats } from './plugins/beats_management';
-import { apm } from './plugins/apm';
-import { code } from './plugins/code';
-import { maps } from './plugins/maps';
-import { licenseManagement } from './plugins/license_management';
-import { cloud } from './plugins/cloud';
-import { indexManagement } from './plugins/index_management';
-import { indexLifecycleManagement } from './plugins/index_lifecycle_management';
-import { consoleExtensions } from './plugins/console_extensions';
-import { spaces } from './plugins/spaces';
-import { notifications } from './plugins/notifications';
-import { kueryAutocomplete } from './plugins/kuery_autocomplete';
-import { canvas } from './plugins/canvas';
-import { infra } from './plugins/infra';
-import { taskManager } from './plugins/task_manager';
-import { rollup } from './plugins/rollup';
-import { siem } from './plugins/siem';
-import { remoteClusters } from './plugins/remote_clusters';
-import { crossClusterReplication } from './plugins/cross_cluster_replication';
-import { translations } from './plugins/translations';
-import { upgradeAssistant } from './plugins/upgrade_assistant';
-import { uptime } from './plugins/uptime';
-import { ossTelemetry } from './plugins/oss_telemetry';
-import { fileUpload } from './plugins/file_upload';
-import { telemetry } from './plugins/telemetry';
-import { encryptedSavedObjects } from './plugins/encrypted_saved_objects';
-import { snapshotRestore } from './plugins/snapshot_restore';
-import { actions } from './plugins/actions';
-import { alerting } from './plugins/alerting';
-=======
 import { xpackMain } from './legacy/plugins/xpack_main';
 import { graph } from './legacy/plugins/graph';
 import { monitoring } from './legacy/plugins/monitoring';
@@ -86,7 +43,8 @@
 import { telemetry } from './legacy/plugins/telemetry';
 import { encryptedSavedObjects } from './legacy/plugins/encrypted_saved_objects';
 import { snapshotRestore } from './legacy/plugins/snapshot_restore';
->>>>>>> 48c5df2e
+import { actions } from './legacy/plugins/actions';
+import { alerting } from './legacy/plugins/alerting';
 
 module.exports = function (kibana) {
   return [
