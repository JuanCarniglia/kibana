/*
 * Copyright Elasticsearch B.V. and/or licensed to Elasticsearch B.V. under one
 * or more contributor license agreements. Licensed under the Elastic License;
 * you may not use this file except in compliance with the Elastic License.
 */

import { xpackMain } from './plugins/xpack_main';
import { graph } from './plugins/graph';
import { monitoring } from './plugins/monitoring';
import { reporting } from './plugins/reporting';
import { security } from './plugins/security';
import { searchprofiler } from './plugins/searchprofiler';
import { ml } from './plugins/ml';
import { tilemap } from './plugins/tilemap';
import { watcher } from './plugins/watcher';
import { grokdebugger } from './plugins/grokdebugger';
import { dashboardMode } from './plugins/dashboard_mode';
import { logstash } from './plugins/logstash';
import { beats } from './plugins/beats_management';
import { apm } from './plugins/apm';
import { code } from './plugins/code';
import { maps } from './plugins/maps';
import { licenseManagement } from './plugins/license_management';
import { cloud } from './plugins/cloud';
import { indexManagement } from './plugins/index_management';
import { indexLifecycleManagement } from './plugins/index_lifecycle_management';
import { consoleExtensions } from './plugins/console_extensions';
import { spaces } from './plugins/spaces';
import { notifications } from './plugins/notifications';
import { kueryAutocomplete } from './plugins/kuery_autocomplete';
import { canvas } from './plugins/canvas';
import { infra } from './plugins/infra';
import { taskManager } from './plugins/task_manager';
import { rollup } from './plugins/rollup';
import { siem } from './plugins/siem';
import { remoteClusters } from './plugins/remote_clusters';
import { crossClusterReplication } from './plugins/cross_cluster_replication';
import { translations } from './plugins/translations';
import { upgradeAssistant } from './plugins/upgrade_assistant';
import { uptime } from './plugins/uptime';
import { ossTelemetry } from './plugins/oss_telemetry';
import { encryptedSavedObjects } from './plugins/encrypted_saved_objects';
<<<<<<< HEAD
import { lens } from './plugins/lens';
=======
import { snapshotRestore } from './plugins/snapshot_restore';
>>>>>>> 8202a1da

module.exports = function (kibana) {
  return [
    xpackMain(kibana),
    graph(kibana),
    monitoring(kibana),
    reporting(kibana),
    spaces(kibana),
    security(kibana),
    searchprofiler(kibana),
    ml(kibana),
    tilemap(kibana),
    watcher(kibana),
    grokdebugger(kibana),
    dashboardMode(kibana),
    logstash(kibana),
    beats(kibana),
    apm(kibana),
    code(kibana),
    maps(kibana),
    canvas(kibana),
    licenseManagement(kibana),
    cloud(kibana),
    indexManagement(kibana),
    consoleExtensions(kibana),
    notifications(kibana),
    indexLifecycleManagement(kibana),
    kueryAutocomplete(kibana),
    infra(kibana),
    taskManager(kibana),
    rollup(kibana),
    siem(kibana),
    remoteClusters(kibana),
    crossClusterReplication(kibana),
    translations(kibana),
    upgradeAssistant(kibana),
    uptime(kibana),
    ossTelemetry(kibana),
    encryptedSavedObjects(kibana),
<<<<<<< HEAD
    lens(kibana),
=======
    snapshotRestore(kibana),
>>>>>>> 8202a1da
  ];
};<|MERGE_RESOLUTION|>--- conflicted
+++ resolved
@@ -40,11 +40,8 @@
 import { uptime } from './plugins/uptime';
 import { ossTelemetry } from './plugins/oss_telemetry';
 import { encryptedSavedObjects } from './plugins/encrypted_saved_objects';
-<<<<<<< HEAD
 import { lens } from './plugins/lens';
-=======
 import { snapshotRestore } from './plugins/snapshot_restore';
->>>>>>> 8202a1da
 
 module.exports = function (kibana) {
   return [
@@ -84,10 +81,7 @@
     uptime(kibana),
     ossTelemetry(kibana),
     encryptedSavedObjects(kibana),
-<<<<<<< HEAD
     lens(kibana),
-=======
     snapshotRestore(kibana),
->>>>>>> 8202a1da
   ];
 };