/*
 * Copyright Elasticsearch B.V. and/or licensed to Elasticsearch B.V. under one
 * or more contributor license agreements. Licensed under the Elastic License;
 * you may not use this file except in compliance with the Elastic License.
 */

<<<<<<< HEAD
export interface EsArchiverOptions {
  skipExisting?: boolean;
}

export interface EsArchiver {
  load(archiveName: string, options?: EsArchiverOptions): Promise<void>;
  loadIfNeeded(archiveName: string): Promise<void>;
  unload(archiveName: string): Promise<void>;
}
=======
import { EsArchiver } from '../../../src/es_archiver';
>>>>>>> d58b6638

export interface KibanaFunctionalTestDefaultProviders {
  getService(serviceName: 'esArchiver'): EsArchiver;
  getService(serviceName: string): any;
  getPageObjects(pageObjectNames: string[]): any;
  loadTestFile(path: string): void;
  readConfigFile(path: string): any;
}<|MERGE_RESOLUTION|>--- conflicted
+++ resolved
@@ -4,19 +4,7 @@
  * you may not use this file except in compliance with the Elastic License.
  */
 
-<<<<<<< HEAD
-export interface EsArchiverOptions {
-  skipExisting?: boolean;
-}
-
-export interface EsArchiver {
-  load(archiveName: string, options?: EsArchiverOptions): Promise<void>;
-  loadIfNeeded(archiveName: string): Promise<void>;
-  unload(archiveName: string): Promise<void>;
-}
-=======
 import { EsArchiver } from '../../../src/es_archiver';
->>>>>>> d58b6638
 
 export interface KibanaFunctionalTestDefaultProviders {
   getService(serviceName: 'esArchiver'): EsArchiver;
