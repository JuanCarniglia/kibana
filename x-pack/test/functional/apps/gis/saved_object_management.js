/*
 * Copyright Elasticsearch B.V. and/or licensed to Elasticsearch B.V. under one
 * or more contributor license agreements. Licensed under the Elastic License;
 * you may not use this file except in compliance with the Elastic License.
 */

import expect from 'expect.js';

export default function ({ getPageObjects, getService }) {

  const PageObjects = getPageObjects(['gis', 'header', 'timePicker']);
  const queryBar = getService('queryBar');
  const browser = getService('browser');
  const inspector = getService('inspector');

  describe('gis-map saved object management', () => {

    const MAP_NAME_PREFIX = 'saved_object_management_test_';
    const MAP1_NAME = `${MAP_NAME_PREFIX}map1`;
    const MAP2_NAME = `${MAP_NAME_PREFIX}map2`;

    describe('read', () => {
      before(async () => {
        await PageObjects.gis.loadSavedMap('join example');
      });

      it('should update global Kibana time to value stored with map', async () => {
        const timeConfig = await PageObjects.timePicker.getTimeConfig();
        expect(timeConfig.start).to.equal('~ 17 minutes ago');
        expect(timeConfig.end).to.equal('now');
      });

      it('should update global Kibana refresh config to value stored with map', async () => {
        const kibanaRefreshConfig = await PageObjects.timePicker.getRefreshConfig();
<<<<<<< HEAD
        expect(kibanaRefreshConfig.interval).to.equal('0.016666666666666666');
=======
        expect(kibanaRefreshConfig.interval).to.equal('0.02');
>>>>>>> 779c9e1f
        expect(kibanaRefreshConfig.units).to.equal('minutes');
        expect(kibanaRefreshConfig.isPaused).to.equal(true);
      });

      it('should set map location to value stored with map', async () => {
        const { lat, lon, zoom } = await PageObjects.gis.getView();
        expect(lat).to.equal('-0.04647');
        expect(lon).to.equal('77.33426');
        expect(zoom).to.equal('3.02');
      });

      it('should load map layers stored with map', async () => {
        const layerExists = await PageObjects.gis.doesLayerExist('geo_shapes*');
        expect(layerExists).to.equal(true);
      });

      describe('mapState contains query', () => {
        before(async () => {
          await PageObjects.gis.loadSavedMap('document example with query');
        });

        it('should update query bar with query stored with map', async () => {
          const query = await queryBar.getQueryString();
          expect(query).to.equal('machine.os.raw : "ios"');
        });

        it('should update app state with query stored with map', async () => {
          const currentUrl = await browser.getCurrentUrl();
          const appState = currentUrl.substring(currentUrl.indexOf('_a='));
          expect(appState).to.equal('_a=(query:(language:kuery,query:%27machine.os.raw%20:%20%22ios%22%27))');
        });

        it('should apply query stored with map', async () => {
          await PageObjects.gis.openInspectorRequestsView();
          const requestStats = await inspector.getTableData();
          const hits = PageObjects.gis.getInspectorStatRowHit(requestStats, 'Hits');
          await inspector.close();
          expect(hits).to.equal('2');
        });

        it('should override query stored with map when query is provided in app state', async () => {
          const currentUrl = await browser.getCurrentUrl();
          const kibanaBaseUrl = currentUrl.substring(0, currentUrl.indexOf('#'));
          const appState = `_a=(query:(language:kuery,query:'machine.os.raw%20:%20"win%208"'))`;
          const urlWithQueryInAppState = `${kibanaBaseUrl}#/map/8eabdab0-144f-11e9-809f-ad25bb78262c?${appState}`;

          await browser.get(urlWithQueryInAppState, true);

          const query = await queryBar.getQueryString();
          expect(query).to.equal('machine.os.raw : "win 8"');

          await PageObjects.gis.openInspectorRequestsView();
          const requestStats = await inspector.getTableData();
          await inspector.close();
          const hits = PageObjects.gis.getInspectorStatRowHit(requestStats, 'Hits');
          expect(hits).to.equal('1');
        });
      });
    });

    describe('create', () => {
      it('should allow saving map', async () => {
        await PageObjects.gis.openNewMap();

        await PageObjects.gis.saveMap(MAP1_NAME);
        const count = await PageObjects.gis.getMapCountWithName(MAP1_NAME);
        expect(count).to.equal(1);
      });

      it('should allow saving map that crosses dateline', async () => {
        await PageObjects.gis.openNewMap();
        await PageObjects.gis.setView('64', '179', '5');

        await PageObjects.gis.saveMap(MAP2_NAME);
        const count = await PageObjects.gis.getMapCountWithName(MAP2_NAME);
        expect(count).to.equal(1);
      });
    });

    describe('delete', () => {
      it('should delete selected saved objects', async () => {
        await PageObjects.gis.deleteSavedMaps(MAP_NAME_PREFIX);

        const map1Count = await PageObjects.gis.getMapCountWithName(MAP1_NAME);
        expect(map1Count).to.equal(0);

        const map2Count = await PageObjects.gis.getMapCountWithName(MAP2_NAME);
        expect(map2Count).to.equal(0);
      });
    });

  });
}<|MERGE_RESOLUTION|>--- conflicted
+++ resolved
@@ -32,11 +32,7 @@
 
       it('should update global Kibana refresh config to value stored with map', async () => {
         const kibanaRefreshConfig = await PageObjects.timePicker.getRefreshConfig();
-<<<<<<< HEAD
-        expect(kibanaRefreshConfig.interval).to.equal('0.016666666666666666');
-=======
         expect(kibanaRefreshConfig.interval).to.equal('0.02');
->>>>>>> 779c9e1f
         expect(kibanaRefreshConfig.units).to.equal('minutes');
         expect(kibanaRefreshConfig.isPaused).to.equal(true);
       });
