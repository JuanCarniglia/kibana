/*
* Copyright Elasticsearch B.V. and/or licensed to Elasticsearch B.V. under one
* or more contributor license agreements. Licensed under the Elastic License;
* you may not use this file except in compliance with the Elastic License.
*/

import expect from 'expect.js';
import { indexBy } from 'lodash';
export default function ({ getService, getPageObjects }) {

  const PageObjects = getPageObjects(['security', 'settings', 'common', 'visualize', 'timePicker']);
  const log = getService('log');
  const esArchiver = getService('esArchiver');
  const browser = getService('browser');
  const kibanaServer = getService('kibanaServer');

  describe('rbac ', async function () {
    before(async () => {
      await browser.setWindowSize(1600, 1000);
      log.debug('users');
      await esArchiver.loadIfNeeded('logstash_functional');
      log.debug('load kibana index with default index pattern');
      await esArchiver.load('discover');
      await kibanaServer.uiSettings.replace({ 'dateFormat:tz': 'UTC', 'defaultIndex': 'logstash-*' });
      await PageObjects.settings.navigateTo();
      await PageObjects.security.clickElasticsearchRoles();
      await PageObjects.security.addRole('rbac_all', {
        kibana: {
          global: ['all']
        },
        elasticsearch: {
          "indices": [{
            "names": ["logstash-*"],
            "privileges": ["read", "view_index_metadata"]
          }]
        }
      });

      await PageObjects.security.clickElasticsearchRoles();
      await PageObjects.security.addRole('rbac_read', {
        kibana: {
          global: ['read']
        },
        elasticsearch: {
          "indices": [{
            "names": ["logstash-*"],
            "privileges": ["read", "view_index_metadata"]
          }]
        }
      });
      await PageObjects.security.clickElasticsearchUsers();
      log.debug('After Add user new: , userObj.userName');
      await PageObjects.security.addUser({
        username: 'kibanauser', password: 'changeme',
        confirmPassword: 'changeme', fullname: 'kibanafirst kibanalast',
        email: 'kibanauser@myEmail.com', save: true,
        roles: ['rbac_all']
      });
      log.debug('After Add user: , userObj.userName');
      const users = indexBy(await PageObjects.security.getElasticsearchUsers(), 'username');
      log.debug('actualUsers = %j', users);
      log.debug('roles: ', users.kibanauser.roles);
      expect(users.kibanauser.roles).to.eql(['rbac_all']);
      expect(users.kibanauser.fullname).to.eql('kibanafirst kibanalast');
      expect(users.kibanauser.reserved).to.be(false);
      await PageObjects.security.clickElasticsearchUsers();
      log.debug('After Add user new: , userObj.userName');
      await PageObjects.security.addUser({
        username: 'kibanareadonly', password: 'changeme',
        confirmPassword: 'changeme', fullname: 'kibanareadonlyFirst kibanareadonlyLast',
        email: 'kibanareadonly@myEmail.com', save: true,
        roles: ['rbac_read']
      });
      log.debug('After Add user: , userObj.userName');
      const users1 = indexBy(await PageObjects.security.getElasticsearchUsers(), 'username');
      const user = users1.kibanareadonly;
      log.debug('actualUsers = %j', users1);
      log.debug('roles: ', user.roles);
      expect(user.roles).to.eql(['rbac_read']);
      expect(user.fullname).to.eql('kibanareadonlyFirst kibanareadonlyLast');
      expect(user.reserved).to.be(false);
      await PageObjects.security.logout();
    });


    //   this is to acertain that all role assigned to the user can perform actions like creating a Visualization
    it('rbac all role can save a visualization', async function () {
      const fromTime = '2015-09-19 06:31:44.000';
      const toTime = '2015-09-23 18:31:44.000';
      const vizName1 = 'Visualization VerticalBarChart';

      log.debug('log in as kibanauser with rbac_all role');
      await PageObjects.security.login('kibanauser', 'changeme');
      log.debug('navigateToApp visualize');
      await PageObjects.visualize.navigateToNewVisualization();
      log.debug('clickVerticalBarChart');
      await PageObjects.visualize.clickVerticalBarChart();
      await PageObjects.visualize.clickNewSearch();
      log.debug('Set absolute time range from \"' + fromTime + '\" to \"' + toTime + '\"');
      await PageObjects.timePicker.setAbsoluteRange(fromTime, toTime);
      await PageObjects.visualize.waitForVisualization();
      await PageObjects.visualize.saveVisualizationExpectSuccess(vizName1);
      await PageObjects.security.logout();
    });

    it('rbac read only role can not save a visualization', async function () {
      log.debug('log in as kibanareadonly with rbac_read role');
      await PageObjects.security.login('kibanareadonly', 'changeme');
      log.debug('navigateToApp visualize');
      await PageObjects.visualize.navigateToNewVisualization();
      log.debug('clickVerticalBarChart');
      await PageObjects.visualize.clickVerticalBarChart();
      await PageObjects.visualize.clickNewSearch();
<<<<<<< HEAD
      await PageObjects.visualize.expectNoSaveOption();
=======
      log.debug('Set absolute time range from \"' + fromTime + '\" to \"' + toTime + '\"');
      await PageObjects.timePicker.setAbsoluteRange(fromTime, toTime);
      await PageObjects.visualize.waitForVisualization();
      await PageObjects.visualize.saveVisualizationExpectFail(vizName1);
>>>>>>> 66654f21
      await PageObjects.security.logout();

    });

    after(async function () {
      await PageObjects.security.logout();
    });

  });
}<|MERGE_RESOLUTION|>--- conflicted
+++ resolved
@@ -111,14 +111,7 @@
       log.debug('clickVerticalBarChart');
       await PageObjects.visualize.clickVerticalBarChart();
       await PageObjects.visualize.clickNewSearch();
-<<<<<<< HEAD
       await PageObjects.visualize.expectNoSaveOption();
-=======
-      log.debug('Set absolute time range from \"' + fromTime + '\" to \"' + toTime + '\"');
-      await PageObjects.timePicker.setAbsoluteRange(fromTime, toTime);
-      await PageObjects.visualize.waitForVisualization();
-      await PageObjects.visualize.saveVisualizationExpectFail(vizName1);
->>>>>>> 66654f21
       await PageObjects.security.logout();
 
     });
