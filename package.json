{
  "name": "kibana",
  "description": "Kibana is an open source (Apache Licensed), browser based analytics and search dashboard for Elasticsearch. Kibana is a snap to setup and start using. Kibana strives to be easy to get started with, while also being flexible and powerful, just like Elasticsearch.",
  "keywords": [
    "kibana",
    "elasticsearch",
    "logstash",
    "analytics",
    "visualizations",
    "dashboards",
    "dashboarding"
  ],
  "private": false,
  "version": "7.0.0-alpha1",
  "branch": "master",
  "build": {
    "number": 8467,
    "sha": "6cb7fec4e154faa0a4a3fee4b33dfef91b9870d9"
  },
  "homepage": "https://www.elastic.co/products/kibana",
  "bugs": {
    "url": "http://github.com/elastic/kibana/issues"
  },
  "license": "Apache-2.0",
  "author": "Rashid Khan <rashid.khan@elastic.co>",
  "contributors": [
    "Chris Cowan <chris.cowan@elastic.co>",
    "Court Ewing <court@elastic.co>",
    "Jim Unger <jim.unger@elastic.co>",
    "Joe Fleming <joe.fleming@elastic.co>",
    "Jon Budzenski <jonathan.budzenski@elastic.co>",
    "Juan Thomassie <juan.thomassie@elastic.co>",
    "Khalah Jones-Golden <khalah.jones@elastic.co>",
    "Lee Drengenberg <lee.drengenberg@elastic.co>",
    "Lukas Olson <lukas.olson@elastic.co>",
    "Matt Bargar <matt.bargar@elastic.co>",
    "Nicolás Bevacqua <nico@elastic.co>",
    "Shelby Sturgis <shelby@elastic.co>",
    "Spencer Alger <spencer.alger@elastic.co>",
    "Tim Sullivan <tim@elastic.co>",
    "Yuri Astrakhan <yuri@elastic.co>"
  ],
  "scripts": {
    "preinstall": "node ./preinstall_check",
    "kbn": "node scripts/kbn",
    "test": "grunt test",
    "test:dev": "grunt test:dev",
    "test:quick": "grunt test:quick",
    "test:browser": "grunt test:browser",
    "test:ui": "grunt test:ui",
    "test:ui:server": "grunt test:ui:server",
    "test:ui:runner": "echo 'use `node scripts/functional_test_runner`' && false",
    "test:server": "grunt test:server",
    "test:coverage": "grunt test:coverage",
    "test:visualRegression": "grunt test:visualRegression:buildGallery",
    "checkLicenses": "grunt licenses",
    "build": "grunt build",
    "release": "grunt release",
    "start": "node scripts/kibana --dev",
    "debug": "node --nolazy --inspect --debug-brk scripts/kibana --dev",
    "precommit": "node scripts/precommit_hook",
    "karma": "karma start",
    "elasticsearch": "grunt esvm:dev:keepalive",
    "lint": "echo 'use `node scripts/eslint`' && false",
    "lintroller": "echo 'use `node scripts/eslint --fix`' && false",
    "makelogs": "echo 'use `node scripts/makelogs`' && false",
    "mocha": "echo 'use `node scripts/mocha`' && false",
    "sterilize": "grunt sterilize",
    "uiFramework:start": "grunt uiFramework:start",
    "uiFramework:build": "grunt uiFramework:build",
    "uiFramework:createComponent": "yo ./ui_framework/generator-kui/app/component.js",
    "uiFramework:documentComponent": "yo ./ui_framework/generator-kui/app/documentation.js",
    "prettier": "prettier --single-quote --write '**/*.ts'"
  },
  "repository": {
    "type": "git",
    "url": "https://github.com/elastic/kibana.git"
  },
  "dependencies": {
    "@elastic/eui": "0.0.19",
    "@elastic/filesaver": "1.1.2",
    "@elastic/numeral": "2.3.1",
    "@elastic/ui-ace": "0.2.3",
    "@kbn/babel-preset": "link:packages/kbn-babel-preset",
    "@kbn/pm": "link:packages/kbn-pm",
    "@kbn/datemath": "link:packages/kbn-datemath",
    "@kbn/platform": "link:platform",
    "@kbn/test-subj-selector": "link:packages/kbn-test-subj-selector",
    "accept-language-parser": "1.2.0",
    "angular": "1.6.5",
    "angular-aria": "1.6.6",
    "angular-bootstrap-colorpicker": "3.0.19",
    "angular-elastic": "2.5.0",
    "angular-route": "1.4.7",
    "angular-sanitize": "1.5.7",
    "angular-sortable-view": "0.0.15",
    "autoprefixer": "6.5.4",
    "babel-core": "6.21.0",
    "babel-jest": "^22.0.6",
    "babel-loader": "7.1.2",
    "babel-polyfill": "6.20.0",
    "babel-register": "6.18.0",
    "bluebird": "2.9.34",
    "body-parser": "1.17.2",
    "boom": "5.2.0",
    "brace": "0.10.0",
    "bunyan": "1.7.1",
    "cache-loader": "1.0.3",
    "chalk": "2.3.0",
    "check-hash": "1.0.1",
    "color": "1.0.3",
    "commander": "2.8.1",
    "compare-versions": "3.1.0",
    "css-loader": "0.28.7",
    "custom-event-polyfill": "^0.3.0",
    "d3": "3.5.6",
    "d3-cloud": "1.2.1",
    "dragula": "3.7.0",
    "elasticsearch": "13.0.1",
    "elasticsearch-browser": "13.0.1",
    "encode-uri-query": "1.0.0",
    "even-better": "7.0.2",
    "expiry-js": "0.1.7",
    "exports-loader": "0.6.4",
    "expose-loader": "0.7.3",
    "express": "4.15.4",
    "extract-text-webpack-plugin": "3.0.1",
    "file-loader": "1.1.4",
    "focus-trap-react": "^3.1.1",
    "font-awesome": "4.4.0",
    "glob": "5.0.13",
    "glob-all": "3.0.1",
    "good-squeeze": "2.1.0",
    "h2o2": "5.1.1",
    "handlebars": "4.0.5",
    "hapi": "14.2.0",
    "hjson": "3.1.0",
    "http-proxy-agent": "1.0.0",
    "imports-loader": "0.7.1",
    "inert": "4.0.2",
    "jade": "1.11.0",
    "jade-loader": "0.8.0",
    "joi": "10.4.1",
    "jquery": "^3.3.1",
    "js-yaml": "3.4.1",
    "json-stringify-pretty-compact": "1.0.4",
    "json-stringify-safe": "5.0.1",
    "JSONStream": "1.1.1",
    "jstimezonedetect": "1.0.5",
    "leaflet": "1.0.3",
    "leaflet-draw": "0.4.10",
    "leaflet-responsive-popup": "0.2.0",
    "leaflet.heat": "0.2.0",
    "less": "2.7.1",
    "less-loader": "4.0.5",
    "libesvm": "3.8.8",
    "lodash": "3.10.1",
    "lru-cache": "4.1.1",
    "markdown-it": "8.3.2",
    "minimatch": "2.0.10",
    "mkdirp": "0.5.1",
    "moment": "^2.20.1",
    "moment-timezone": "^0.5.14",
    "mustache": "2.3.0",
    "ngreact": "0.5.1",
    "no-ui-slider": "1.2.0",
    "node-fetch": "1.3.2",
    "pegjs": "0.9.0",
    "pivotal-ui": "11.0.0",
    "postcss-loader": "2.0.6",
    "prop-types": "15.5.8",
    "proxy-from-env": "1.0.0",
    "querystring-browser": "1.0.4",
    "raw-loader": "0.5.1",
    "react": "^16.2.0",
    "react-ace": "^5.9.0",
    "react-anything-sortable": "^1.7.3",
    "react-color": "^2.13.8",
    "react-dom": "^16.2.0",
    "react-grid-layout": "^0.16.2",
    "react-input-range": "^1.3.0",
    "react-markdown": "^3.1.4",
    "react-redux": "^5.0.6",
    "react-router": "^3.2.0",
    "react-router-dom": "4.2.2",
    "react-router-redux": "^4.0.8",
    "react-select": "^1.2.0",
    "react-sizeme": "^2.3.6",
    "react-toggle": "4.0.2",
    "reactcss": "1.2.3",
    "redux": "3.7.2",
    "redux-actions": "2.2.1",
    "redux-thunk": "2.2.0",
    "regression": "2.0.0",
    "request": "2.61.0",
    "resize-observer-polyfill": "1.2.1",
    "rimraf": "2.4.3",
    "rison-node": "1.0.0",
    "rxjs": "5.4.3",
    "script-loader": "0.7.2",
    "semver": "5.1.0",
    "style-loader": "0.19.0",
    "tabbable": "1.1.0",
    "tar": "2.2.0",
    "tinygradient": "0.3.0",
    "topojson-client": "3.0.0",
    "trunc-html": "1.0.2",
    "trunc-text": "1.0.2",
    "type-detect": "4.0.3",
    "uglifyjs-webpack-plugin": "0.4.6",
    "ui-select": "0.19.6",
    "url-loader": "0.5.9",
    "uuid": "3.0.1",
    "validate-npm-package-name": "2.2.2",
    "vega-lib": "3.0.10",
    "vega-lite": "2.1.2",
    "vega-schema-url-parser": "1.0.0",
    "vision": "4.1.0",
    "webpack": "3.6.0",
    "webpack-merge": "4.1.0",
    "whatwg-fetch": "^2.0.3",
    "wreck": "12.4.0",
    "yargs": "7.1.0",
    "yauzl": "2.7.0"
  },
  "devDependencies": {
    "@elastic/eslint-config-kibana": "link:packages/eslint-config-kibana",
    "@elastic/eslint-import-resolver-kibana": "1.0.0",
    "@elastic/eslint-plugin-kibana-custom": "link:packages/eslint-plugin-kibana-custom",
    "@kbn/plugin-generator": "link:packages/kbn-plugin-generator",
    "@types/bluebird": "^3.5.19",
    "@types/body-parser": "1.16.4",
    "@types/chance": "0.7.34",
    "@types/elasticsearch": "5.0.14",
    "@types/express": "4.0.36",
    "@types/jest": "21.1.10",
    "@types/js-yaml": "3.9.0",
    "@types/lodash": "3.10.1",
    "@types/node": "6.0.96",
    "@types/sinon": "1.16.36",
    "@types/supertest": "2.0.2",
    "@types/yargs": "6.6.0",
    "angular-mocks": "1.4.7",
    "babel-eslint": "8.1.2",
    "backport": "2.2.0",
    "chai": "3.5.0",
    "chance": "1.0.6",
    "cheerio": "0.22.0",
    "chokidar": "1.6.0",
    "chromedriver": "2.33.2",
    "classnames": "2.2.5",
    "enzyme": "3.2.0",
    "enzyme-adapter-react-16": "^1.1.1",
    "enzyme-to-json": "3.1.4",
    "eslint": "4.14.0",
    "eslint-config-prettier": "^2.9.0",
    "eslint-plugin-babel": "4.1.2",
    "eslint-plugin-import": "2.8.0",
    "eslint-plugin-jest": "^21.6.2",
    "eslint-plugin-mocha": "4.11.0",
    "eslint-plugin-no-unsanitized": "^2.0.2",
    "eslint-plugin-prefer-object-spread": "1.2.1",
    "eslint-plugin-prettier": "^2.6.0",
    "eslint-plugin-react": "7.5.1",
    "event-stream": "3.3.2",
    "expect.js": "0.3.1",
    "faker": "1.1.0",
    "getopts": "2.0.0",
    "grunt": "1.0.1",
    "grunt-aws-s3": "0.14.5",
    "grunt-babel": "6.0.0",
    "grunt-cli": "0.1.13",
    "grunt-contrib-clean": "1.0.0",
    "grunt-contrib-copy": "0.8.1",
    "grunt-esvm": "3.2.12",
    "grunt-karma": "2.0.0",
    "grunt-run": "0.7.0",
    "grunt-simple-mocha": "0.4.0",
    "gulp-sourcemaps": "1.7.3",
    "highlight.js": "9.0.0",
    "html": "1.0.0",
    "html-loader": "0.5.1",
    "husky": "0.8.1",
    "image-diff": "1.6.0",
    "istanbul-instrumenter-loader": "3.0.0",
    "jest": "^22.0.6",
    "jest-cli": "^22.0.6",
    "jimp": "0.2.28",
    "jsdom": "9.9.1",
    "karma": "1.7.0",
    "karma-chrome-launcher": "2.1.1",
    "karma-coverage": "1.1.1",
    "karma-firefox-launcher": "1.0.1",
    "karma-ie-launcher": "1.0.0",
    "karma-junit-reporter": "1.2.0",
    "karma-mocha": "1.3.0",
    "karma-safari-launcher": "1.0.0",
    "keymirror": "0.1.1",
    "leadfoot": "1.7.1",
    "license-checker": "^16.0.0",
    "load-grunt-config": "0.19.2",
    "makelogs": "^4.0.3",
    "marked-text-renderer": "0.1.0",
    "mocha": "3.3.0",
    "mock-fs": "4.2.0",
    "murmurhash3js": "3.0.1",
    "ncp": "2.0.0",
    "nock": "8.0.0",
    "node-sass": "4.5.3",
    "pixelmatch": "4.0.2",
    "prettier": "^1.10.2",
    "proxyquire": "1.7.10",
    "sass-loader": "6.0.6",
    "simple-git": "1.37.0",
    "sinon": "1.17.7",
    "source-map": "0.5.6",
    "source-map-support": "0.2.10",
    "strip-ansi": "^3.0.1",
    "supertest": "3.0.0",
    "supertest-as-promised": "2.0.2",
    "tree-kill": "1.1.0",
<<<<<<< HEAD
    "ts-jest": "21.2.4",
    "typescript": "^2.7.1",
=======
    "ts-jest": "^22.0.4",
    "typescript": "^2.7.2",
>>>>>>> 8b8a1079
    "webpack-dev-server": "2.9.1",
    "xml2js": "0.4.19",
    "xmlbuilder": "9.0.4",
    "yeoman-generator": "1.1.1",
    "yo": "2.0.0"
  },
  "engines": {
    "node": "6.12.2",
    "yarn": "^1.3.2"
  }
}<|MERGE_RESOLUTION|>--- conflicted
+++ resolved
@@ -319,13 +319,8 @@
     "supertest": "3.0.0",
     "supertest-as-promised": "2.0.2",
     "tree-kill": "1.1.0",
-<<<<<<< HEAD
-    "ts-jest": "21.2.4",
-    "typescript": "^2.7.1",
-=======
     "ts-jest": "^22.0.4",
     "typescript": "^2.7.2",
->>>>>>> 8b8a1079
     "webpack-dev-server": "2.9.1",
     "xml2js": "0.4.19",
     "xmlbuilder": "9.0.4",
