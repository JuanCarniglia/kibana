--- conflicted
+++ resolved
@@ -67,11 +67,8 @@
   },
   "dependencies": {
     "@bigfunger/decompress-zip": "0.2.0-stripfix2",
-<<<<<<< HEAD
     "@bigfunger/jsondiffpatch": "0.1.38-webpack",
-=======
     "@elastic/datemath": "2.2.0",
->>>>>>> 322fa9bf
     "@spalger/angular-bootstrap": "0.12.1",
     "@spalger/filesaver": "1.1.2",
     "@spalger/leaflet-draw": "0.2.3",
