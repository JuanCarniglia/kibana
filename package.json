{
  "name": "kibana",
  "description": "Kibana is an open source (Apache Licensed), browser based analytics and search dashboard for Elasticsearch. Kibana is a snap to setup and start using. Kibana strives to be easy to get started with, while also being flexible and powerful, just like Elasticsearch.",
  "keywords": [
    "kibana",
    "elasticsearch",
    "logstash",
    "analytics",
    "visualizations",
    "dashboards",
    "dashboarding"
  ],
  "private": false,
  "version": "7.0.0-alpha1",
  "branch": "master",
  "build": {
    "number": 8467,
    "sha": "6cb7fec4e154faa0a4a3fee4b33dfef91b9870d9"
  },
  "homepage": "https://www.elastic.co/products/kibana",
  "bugs": {
    "url": "http://github.com/elastic/kibana/issues"
  },
  "license": "Apache-2.0",
  "author": "Rashid Khan <rashid.khan@elastic.co>",
  "contributors": [
    "Chris Cowan <chris.cowan@elastic.co>",
    "Court Ewing <court@elastic.co>",
    "Jim Unger <jim.unger@elastic.co>",
    "Joe Fleming <joe.fleming@elastic.co>",
    "Jon Budzenski <jonathan.budzenski@elastic.co>",
    "Juan Thomassie <juan.thomassie@elastic.co>",
    "Khalah Jones-Golden <khalah.jones@elastic.co>",
    "Lee Drengenberg <lee.drengenberg@elastic.co>",
    "Lukas Olson <lukas.olson@elastic.co>",
    "Matt Bargar <matt.bargar@elastic.co>",
    "Nicolás Bevacqua <nico@elastic.co>",
    "Shelby Sturgis <shelby@elastic.co>",
    "Spencer Alger <spencer.alger@elastic.co>",
    "Tim Sullivan <tim@elastic.co>",
    "Yuri Astrakhan <yuri@elastic.co>"
  ],
  "scripts": {
    "kbn": "node scripts/kbn",
    "test": "grunt test",
    "test:dev": "grunt test:dev",
    "test:quick": "grunt test:quick",
    "test:browser": "grunt test:browser",
    "test:ui": "grunt test:ui",
    "test:ui:server": "grunt test:ui:server",
    "test:ui:runner": "echo 'use `node scripts/functional_test_runner`' && false",
    "test:server": "grunt test:server",
    "test:coverage": "grunt test:coverage",
    "test:visualRegression": "grunt test:visualRegression:buildGallery",
    "checkLicenses": "grunt licenses",
    "build": "grunt build",
    "release": "grunt release",
    "start": "node scripts/kibana --dev",
    "debug": "node --nolazy --inspect --debug-brk scripts/kibana --dev",
    "precommit": "node scripts/precommit_hook",
    "karma": "karma start",
    "elasticsearch": "grunt esvm:dev:keepalive",
    "lint": "echo 'use `node scripts/eslint`' && false",
    "lintroller": "echo 'use `node scripts/eslint --fix`' && false",
    "makelogs": "echo 'use `node scripts/makelogs`' && false",
    "mocha": "echo 'use `node scripts/mocha`' && false",
    "sterilize": "grunt sterilize",
    "uiFramework:start": "grunt uiFramework:start",
    "uiFramework:build": "grunt uiFramework:build",
    "uiFramework:createComponent": "yo ./ui_framework/generator-kui/app/component.js",
    "uiFramework:documentComponent": "yo ./ui_framework/generator-kui/app/documentation.js",
    "ts:build": "tsc -p platform",
    "ts:start": "tsc -p platform --watch",
    "prettier": "prettier --single-quote --write '**/*.ts'"
  },
  "repository": {
    "type": "git",
    "url": "https://github.com/elastic/kibana.git"
  },
  "dependencies": {
    "@elastic/datemath": "4.0.2",
    "@elastic/eui": "0.0.18",
    "@elastic/filesaver": "1.1.2",
    "@elastic/kbn-observable": "link:packages/kbn-observable",
    "@elastic/kbn-utils": "link:packages/kbn-utils",
    "@elastic/numeral": "2.3.1",
    "@elastic/test-subj-selector": "0.2.1",
    "@elastic/ui-ace": "0.2.3",
    "@types/bluebird": "^3.5.19",
    "JSONStream": "1.1.1",
    "accept-language-parser": "1.2.0",
    "angular": "1.6.5",
    "angular-aria": "1.6.6",
    "angular-bootstrap-colorpicker": "3.0.19",
    "angular-elastic": "2.5.0",
    "angular-route": "1.4.7",
    "angular-sanitize": "1.5.7",
    "angular-sortable-view": "0.0.15",
    "autoprefixer": "6.5.4",
    "babel-core": "6.21.0",
    "babel-jest": "^22.0.6",
    "babel-loader": "7.1.2",
    "babel-plugin-add-module-exports": "0.2.1",
    "babel-plugin-transform-async-generator-functions": "6.24.1",
    "babel-plugin-transform-class-properties": "6.24.1",
    "babel-plugin-transform-define": "1.3.0",
    "babel-plugin-transform-object-rest-spread": "6.26.0",
    "babel-polyfill": "6.20.0",
    "babel-preset-env": "1.4.0",
    "babel-preset-react": "^6.24.1",
    "babel-register": "6.18.0",
    "bluebird": "2.9.34",
    "body-parser": "1.17.2",
    "boom": "5.2.0",
    "brace": "0.10.0",
    "bunyan": "1.7.1",
    "cache-loader": "1.0.3",
    "chalk": "2.3.0",
    "check-hash": "1.0.1",
    "color": "1.0.3",
    "commander": "2.8.1",
    "compare-versions": "3.1.0",
    "css-loader": "0.28.7",
    "custom-event-polyfill": "^0.3.0",
    "d3": "3.5.6",
    "d3-cloud": "1.2.1",
    "dragula": "3.7.0",
    "elasticsearch": "13.0.1",
    "elasticsearch-browser": "13.0.1",
    "encode-uri-query": "1.0.0",
    "even-better": "7.0.2",
    "expiry-js": "0.1.7",
    "exports-loader": "0.6.4",
    "expose-loader": "0.7.3",
    "express": "4.15.4",
    "extract-text-webpack-plugin": "3.0.1",
    "file-loader": "1.1.4",
    "focus-trap-react": "^3.1.1",
    "font-awesome": "4.4.0",
    "glob": "5.0.13",
    "glob-all": "3.0.1",
    "good-squeeze": "2.1.0",
    "h2o2": "5.1.1",
    "handlebars": "4.0.5",
    "hapi": "14.2.0",
    "hjson": "3.1.0",
    "http-proxy-agent": "1.0.0",
    "imports-loader": "0.7.1",
    "inert": "4.0.2",
    "jade": "1.11.0",
    "jade-loader": "0.8.0",
    "joi": "10.4.1",
    "jquery": "^3.3.1",
    "js-yaml": "3.4.1",
    "json-stringify-pretty-compact": "1.0.4",
    "json-stringify-safe": "5.0.1",
    "jstimezonedetect": "1.0.5",
    "leaflet": "1.0.3",
    "leaflet-draw": "0.4.10",
    "leaflet-responsive-popup": "0.2.0",
    "leaflet.heat": "0.2.0",
    "less": "2.7.1",
    "less-loader": "4.0.5",
    "libesvm": "3.8.8",
    "lodash": "3.10.1",
    "lru-cache": "4.1.1",
    "markdown-it": "8.3.2",
    "minimatch": "2.0.10",
    "mkdirp": "0.5.1",
    "moment": "^2.20.1",
    "moment-timezone": "^0.5.14",
    "mustache": "2.3.0",
    "ngreact": "0.5.1",
    "no-ui-slider": "1.2.0",
    "node-fetch": "1.3.2",
    "pegjs": "0.9.0",
    "pivotal-ui": "11.0.0",
    "postcss-loader": "2.0.6",
    "prop-types": "15.5.8",
    "proxy-from-env": "1.0.0",
    "querystring-browser": "1.0.4",
    "raw-loader": "0.5.1",
    "react": "^16.2.0",
    "react-ace": "^5.9.0",
    "react-anything-sortable": "^1.7.3",
    "react-color": "^2.13.8",
    "react-dom": "^16.2.0",
    "react-grid-layout": "^0.16.2",
    "react-input-range": "^1.3.0",
    "react-markdown": "^3.1.4",
    "react-redux": "^5.0.6",
    "react-router": "^3.2.0",
    "react-router-dom": "4.2.2",
    "react-router-redux": "^4.0.8",
    "react-select": "^1.2.0",
    "react-sizeme": "^2.3.6",
    "react-toggle": "4.0.2",
    "reactcss": "1.2.3",
    "redux": "3.7.2",
    "redux-actions": "2.2.1",
    "redux-thunk": "2.2.0",
    "regression": "2.0.0",
    "request": "2.61.0",
    "resize-observer-polyfill": "1.2.1",
    "rimraf": "2.4.3",
    "rison-node": "1.0.0",
    "rxjs": "5.4.3",
    "script-loader": "0.7.2",
    "semver": "5.1.0",
    "style-loader": "0.19.0",
    "tabbable": "1.1.0",
    "tar": "2.2.0",
    "tinygradient": "0.3.0",
    "topojson-client": "3.0.0",
    "trunc-html": "1.0.2",
    "trunc-text": "1.0.2",
    "type-detect": "4.0.3",
    "uglifyjs-webpack-plugin": "0.4.6",
    "ui-select": "0.19.6",
    "url-loader": "0.5.9",
    "uuid": "3.0.1",
    "validate-npm-package-name": "2.2.2",
    "vega-lib": "3.0.10",
    "vega-lite": "2.1.2",
    "vega-schema-url-parser": "1.0.0",
    "vision": "4.1.0",
    "webpack": "3.6.0",
    "webpack-merge": "4.1.0",
    "whatwg-fetch": "^2.0.3",
    "wreck": "12.4.0",
    "yargs": "7.1.0",
    "yauzl": "2.7.0"
  },
  "devDependencies": {
    "@elastic/eslint-config-kibana": "link:packages/eslint-config-kibana",
    "@elastic/eslint-import-resolver-kibana": "1.0.0",
<<<<<<< HEAD
    "@elastic/eslint-plugin-kibana-custom": "1.1.0",
    "@types/body-parser": "1.16.4",
    "@types/chance": "0.7.34",
    "@types/elasticsearch": "5.0.14",
    "@types/express": "4.0.36",
    "@types/jest": "21.1.10",
    "@types/js-yaml": "3.9.0",
    "@types/lodash": "3.10.1",
    "@types/node": "6.0.96",
    "@types/sinon": "1.16.36",
    "@types/supertest": "2.0.2",
    "@types/yargs": "6.6.0",
=======
    "@elastic/eslint-plugin-kibana-custom": "link:packages/eslint-plugin-kibana-custom",
    "@elastic/kbn-build": "link:packages/kbn-build",
>>>>>>> 090866c5
    "angular-mocks": "1.4.7",
    "babel-eslint": "8.1.2",
    "backport": "2.2.0",
    "chai": "3.5.0",
    "chance": "1.0.6",
    "cheerio": "0.22.0",
    "chokidar": "1.6.0",
    "chromedriver": "2.34.0",
    "classnames": "2.2.5",
    "enzyme": "3.2.0",
    "enzyme-adapter-react-16": "^1.1.1",
    "enzyme-to-json": "3.1.4",
    "eslint": "4.14.0",
    "eslint-plugin-babel": "4.1.2",
    "eslint-plugin-import": "2.8.0",
    "eslint-plugin-jest": "^21.6.2",
    "eslint-plugin-mocha": "4.11.0",
    "eslint-plugin-prefer-object-spread": "1.2.1",
    "eslint-plugin-react": "7.5.1",
    "event-stream": "3.3.2",
    "expect.js": "0.3.1",
    "faker": "1.1.0",
    "getopts": "2.0.0",
    "grunt": "1.0.1",
    "grunt-aws-s3": "0.14.5",
    "grunt-babel": "6.0.0",
    "grunt-cli": "0.1.13",
    "grunt-contrib-clean": "1.0.0",
    "grunt-contrib-copy": "0.8.1",
    "grunt-esvm": "3.2.12",
    "grunt-karma": "2.0.0",
    "grunt-run": "0.7.0",
    "grunt-simple-mocha": "0.4.0",
    "gulp-sourcemaps": "1.7.3",
    "highlight.js": "9.0.0",
    "history": "2.1.1",
    "html": "1.0.0",
    "html-loader": "0.5.1",
    "husky": "0.8.1",
    "image-diff": "1.6.0",
    "istanbul-instrumenter-loader": "3.0.0",
    "jest": "^22.0.6",
    "jest-cli": "^22.0.6",
    "jimp": "0.2.28",
    "jsdom": "9.9.1",
    "karma": "1.7.0",
    "karma-chrome-launcher": "2.1.1",
    "karma-coverage": "1.1.1",
    "karma-firefox-launcher": "1.0.1",
    "karma-ie-launcher": "1.0.0",
    "karma-junit-reporter": "1.2.0",
    "karma-mocha": "1.3.0",
    "karma-safari-launcher": "1.0.0",
    "keymirror": "0.1.1",
    "leadfoot": "1.7.1",
    "license-checker": "^16.0.0",
    "load-grunt-config": "0.19.2",
    "makelogs": "^4.0.3",
    "marked-text-renderer": "0.1.0",
    "mocha": "3.3.0",
    "mock-fs": "4.2.0",
    "murmurhash3js": "3.0.1",
    "ncp": "2.0.0",
    "nock": "8.0.0",
    "node-sass": "4.5.3",
    "pixelmatch": "4.0.2",
    "prettier": "1.8.1",
    "proxyquire": "1.7.10",
    "sass-loader": "6.0.6",
    "simple-git": "1.37.0",
    "sinon": "1.17.7",
    "source-map": "0.5.6",
    "source-map-support": "0.2.10",
    "strip-ansi": "^3.0.1",
    "supertest": "3.0.0",
    "supertest-as-promised": "2.0.2",
    "tree-kill": "1.1.0",
    "ts-jest": "21.2.4",
    "typescript": "2.6.1",
    "webpack-dev-server": "2.9.1",
    "xml2js": "0.4.19",
    "xmlbuilder": "9.0.4",
    "yeoman-generator": "1.1.1",
    "yo": "2.0.0"
  },
  "engines": {
    "node": "6.12.2",
    "yarn": "^1.3.2"
  }
}<|MERGE_RESOLUTION|>--- conflicted
+++ resolved
@@ -234,8 +234,8 @@
   "devDependencies": {
     "@elastic/eslint-config-kibana": "link:packages/eslint-config-kibana",
     "@elastic/eslint-import-resolver-kibana": "1.0.0",
-<<<<<<< HEAD
-    "@elastic/eslint-plugin-kibana-custom": "1.1.0",
+    "@elastic/eslint-plugin-kibana-custom": "link:packages/eslint-plugin-kibana-custom",
+    "@elastic/kbn-build": "link:packages/kbn-build",
     "@types/body-parser": "1.16.4",
     "@types/chance": "0.7.34",
     "@types/elasticsearch": "5.0.14",
@@ -247,10 +247,6 @@
     "@types/sinon": "1.16.36",
     "@types/supertest": "2.0.2",
     "@types/yargs": "6.6.0",
-=======
-    "@elastic/eslint-plugin-kibana-custom": "link:packages/eslint-plugin-kibana-custom",
-    "@elastic/kbn-build": "link:packages/kbn-build",
->>>>>>> 090866c5
     "angular-mocks": "1.4.7",
     "babel-eslint": "8.1.2",
     "backport": "2.2.0",
